base:
  '*':
    - base
    - debian-auto-upgrades
    - salt-helpers
{% if grains.get('cloud') == 'aws' %}
    - ntp
{% endif %}
{% if pillar.get('e2e_storage_test_environment', '').lower() == 'true' %}
    - e2e
{% endif %}

  'roles:kubernetes-pool':
    - match: grain
    - docker
<<<<<<< HEAD
{% if grains['cloud'] is defined and grains['cloud'] == 'azure' %}
    - openvpn-client
{% elif grains.network_mode is defined and grains.network_mode == 'calico' %}
    - calico.node
{% endif %}
=======
>>>>>>> 13e68d2a
    - helpers
    - cadvisor
    - kube-client-tools
    - kubelet
{% if pillar.get('network_provider', '').lower() == 'opencontrail' %}
    - opencontrail-networking-minion
{% else %}
    - kube-proxy
{% endif %}
{% if pillar.get('enable_node_logging', '').lower() == 'true' and pillar['logging_destination'] is defined %}
  {% if pillar['logging_destination'] == 'elasticsearch' %}
    - fluentd-es
  {% elif pillar['logging_destination'] == 'gcp' %}
    - fluentd-gcp
  {% endif %}
{% endif %}
{% if pillar.get('enable_cluster_registry', '').lower() == 'true' %}
    - kube-registry-proxy
{% endif %}
    - logrotate
    - supervisor

  'roles:kubernetes-master':
    - match: grain
    - generate-cert
    - etcd
    - kube-apiserver
    - kube-controller-manager
    - kube-scheduler
    - supervisor
{% if grains['cloud'] is defined and not grains.cloud in [ 'aws', 'gce', 'vagrant' ] %}
    - nginx
{% endif %}
    - cadvisor
    - kube-client-tools
    - kube-master-addons
    - kube-admission-controls
{% if pillar.get('enable_node_logging', '').lower() == 'true' and pillar['logging_destination'] is defined %}
  {% if pillar['logging_destination'] == 'elasticsearch' %}
    - fluentd-es
  {% elif pillar['logging_destination'] == 'gcp' %}
    - fluentd-gcp
  {% endif %}
{% endif %}
{% if grains['cloud'] is defined and grains['cloud'] != 'vagrant' %}
    - logrotate
{% endif %}
    - kube-addons
{% if grains['cloud'] is defined and grains['cloud'] in [ 'vagrant', 'gce', 'aws' ] %}
    - docker
    - kubelet
{% if grains['network_mode'] is defined and grains['network_mode'] == 'calico' %}
    - calico.master
{% endif %}
{% endif %}
{% if pillar.get('network_provider', '').lower() == 'opencontrail' %}
    - opencontrail-networking-master
{% endif %}

  'roles:kubernetes-pool-vsphere':
    - match: grain
    - static-routes<|MERGE_RESOLUTION|>--- conflicted
+++ resolved
@@ -13,14 +13,6 @@
   'roles:kubernetes-pool':
     - match: grain
     - docker
-<<<<<<< HEAD
-{% if grains['cloud'] is defined and grains['cloud'] == 'azure' %}
-    - openvpn-client
-{% elif grains.network_mode is defined and grains.network_mode == 'calico' %}
-    - calico.node
-{% endif %}
-=======
->>>>>>> 13e68d2a
     - helpers
     - cadvisor
     - kube-client-tools
@@ -42,6 +34,9 @@
 {% endif %}
     - logrotate
     - supervisor
+{% if pillar.get('network_provider', '').lower() == 'calico' %}
+    - calico.node
+{% endif %}
 
   'roles:kubernetes-master':
     - match: grain
@@ -72,7 +67,7 @@
 {% if grains['cloud'] is defined and grains['cloud'] in [ 'vagrant', 'gce', 'aws' ] %}
     - docker
     - kubelet
-{% if grains['network_mode'] is defined and grains['network_mode'] == 'calico' %}
+{% if pillar.get('network_provider', '').lower() == 'calico' %}
     - calico.master
 {% endif %}
 {% endif %}
