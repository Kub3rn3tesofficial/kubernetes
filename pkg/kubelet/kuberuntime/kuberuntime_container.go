--- conflicted
+++ resolved
@@ -360,14 +360,11 @@
 	return containers, nil
 }
 
-<<<<<<< HEAD
 // getContainers lists containers by filter.
 func (m *kubeGenericRuntimeManager) getContainersHelper(filter *runtimeapi.ContainerFilter) ([]*runtimeapi.Container, error) {
 	return m.runtimeService.ListContainers(filter)
 }
 
-=======
->>>>>>> 0076f02d
 // makeUID returns a randomly generated string.
 func makeUID() string {
 	return fmt.Sprintf("%08x", rand.Uint32())
