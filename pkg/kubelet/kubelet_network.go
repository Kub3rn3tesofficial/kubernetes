/*
Copyright 2016 The Kubernetes Authors.

Licensed under the Apache License, Version 2.0 (the "License");
you may not use this file except in compliance with the License.
You may obtain a copy of the License at

    http://www.apache.org/licenses/LICENSE-2.0

Unless required by applicable law or agreed to in writing, software
distributed under the License is distributed on an "AS IS" BASIS,
WITHOUT WARRANTIES OR CONDITIONS OF ANY KIND, either express or implied.
See the License for the specific language governing permissions and
limitations under the License.
*/

package kubelet

import (
	"fmt"

	"github.com/golang/glog"
	"k8s.io/api/core/v1"
	clientset "k8s.io/client-go/kubernetes"
	runtimeapi "k8s.io/kubernetes/pkg/kubelet/apis/cri/v1alpha1/runtime"
	"k8s.io/kubernetes/pkg/kubelet/apis/kubeletconfig"
	kubecontainer "k8s.io/kubernetes/pkg/kubelet/container"
	"k8s.io/kubernetes/pkg/kubelet/network"
	kubetypes "k8s.io/kubernetes/pkg/kubelet/types"
	utiliptables "k8s.io/kubernetes/pkg/util/iptables"
)

const (
	// KubeMarkMasqChain is the mark-for-masquerade chain
	// TODO: clean up this logic in kube-proxy
	KubeMarkMasqChain utiliptables.Chain = "KUBE-MARK-MASQ"

	// KubeMarkDropChain is the mark-for-drop chain
	KubeMarkDropChain utiliptables.Chain = "KUBE-MARK-DROP"

	// KubePostroutingChain is kubernetes postrouting rules
	KubePostroutingChain utiliptables.Chain = "KUBE-POSTROUTING"

	// KubeFirewallChain is kubernetes firewall rules
	KubeFirewallChain utiliptables.Chain = "KUBE-FIREWALL"
)

// This just exports required functions from kubelet proper, for use by network
// plugins.
// TODO(#35457): get rid of this backchannel to the kubelet. The scope of
// the back channel is restricted to host-ports/testing, and restricted
// to kubenet. No other network plugin wrapper needs it. Other plugins
// only require a way to access namespace information, which they can do
// directly through the methods implemented by criNetworkHost.
type networkHost struct {
	kubelet *Kubelet
}

func (nh *networkHost) GetPodByName(name, namespace string) (*v1.Pod, bool) {
	return nh.kubelet.GetPodByName(name, namespace)
}

func (nh *networkHost) GetKubeClient() clientset.Interface {
	return nh.kubelet.kubeClient
}

func (nh *networkHost) GetRuntime() kubecontainer.Runtime {
	return nh.kubelet.getRuntime()
}

func (nh *networkHost) SupportsLegacyFeatures() bool {
	return true
}

// criNetworkHost implements the part of network.Host required by the
// cri (NamespaceGetter). It leechs off networkHost for all other
// methods, because networkHost is slated for deletion.
type criNetworkHost struct {
	*networkHost
	// criNetworkHost currently support legacy features. Hence no need to support PortMappingGetter
	*network.NoopPortMappingGetter
}

// GetNetNS returns the network namespace of the given containerID.
// This method satisfies the network.NamespaceGetter interface for
// networkHost. It's only meant to be used from network plugins
// that are directly invoked by the kubelet (aka: legacy, pre-cri).
// Any network plugin invoked by a cri must implement NamespaceGetter
// to talk directly to the runtime instead.
<<<<<<< HEAD
func (c *criNetworkHost) GetNetNS(podID string) (string, error) {
	return c.kubelet.GetRuntime().GetNetNS(podID)
=======
func (c *criNetworkHost) GetNetNS(containerID string) (string, error) {
	return c.kubelet.getRuntime().GetNetNS(kubecontainer.ContainerID{Type: "", ID: containerID})
>>>>>>> f3024879
}

// NoOpLegacyHost implements the network.LegacyHost interface for the remote
// runtime shim by just returning empties. It doesn't support legacy features
// like host port and bandwidth shaping.
type NoOpLegacyHost struct{}

// GetPodByName always returns "nil, true" for 'NoOpLegacyHost'
func (n *NoOpLegacyHost) GetPodByName(namespace, name string) (*v1.Pod, bool) {
	return nil, true
}

// GetKubeClient always returns "nil" for 'NoOpLegacyHost'
func (n *NoOpLegacyHost) GetKubeClient() clientset.Interface {
	return nil
}

// getRuntime always returns "nil" for 'NoOpLegacyHost'
func (n *NoOpLegacyHost) GetRuntime() kubecontainer.Runtime {
	return nil
}

// SupportsLegacyFeatures always returns "false" for 'NoOpLegacyHost'
func (n *NoOpLegacyHost) SupportsLegacyFeatures() bool {
	return false
}

// effectiveHairpinMode determines the effective hairpin mode given the
// configured mode, container runtime, and whether cbr0 should be configured.
func effectiveHairpinMode(hairpinMode kubeletconfig.HairpinMode, containerRuntime string, networkPlugin string) (kubeletconfig.HairpinMode, error) {
	// The hairpin mode setting doesn't matter if:
	// - We're not using a bridge network. This is hard to check because we might
	//   be using a plugin.
	// - It's set to hairpin-veth for a container runtime that doesn't know how
	//   to set the hairpin flag on the veth's of containers. Currently the
	//   docker runtime is the only one that understands this.
	// - It's set to "none".
	if hairpinMode == kubeletconfig.PromiscuousBridge || hairpinMode == kubeletconfig.HairpinVeth {
		// Only on docker.
		if containerRuntime != kubetypes.DockerContainerRuntime {
			glog.Warningf("Hairpin mode set to %q but container runtime is %q, ignoring", hairpinMode, containerRuntime)
			return kubeletconfig.HairpinNone, nil
		}
		if hairpinMode == kubeletconfig.PromiscuousBridge && networkPlugin != "kubenet" {
			// This is not a valid combination, since promiscuous-bridge only works on kubenet. Users might be using the
			// default values (from before the hairpin-mode flag existed) and we
			// should keep the old behavior.
			glog.Warningf("Hairpin mode set to %q but kubenet is not enabled, falling back to %q", hairpinMode, kubeletconfig.HairpinVeth)
			return kubeletconfig.HairpinVeth, nil
		}
	} else if hairpinMode != kubeletconfig.HairpinNone {
		return "", fmt.Errorf("unknown value: %q", hairpinMode)
	}
	return hairpinMode, nil
}

// providerRequiresNetworkingConfiguration returns whether the cloud provider
// requires special networking configuration.
func (kl *Kubelet) providerRequiresNetworkingConfiguration() bool {
	// TODO: We should have a mechanism to say whether native cloud provider
	// is used or whether we are using overlay networking. We should return
	// true for cloud providers if they implement Routes() interface and
	// we are not using overlay networking.
	if kl.cloud == nil || kl.cloud.ProviderName() != "gce" {
		return false
	}
	_, supported := kl.cloud.Routes()
	return supported
}

// syncNetworkStatus updates the network state
func (kl *Kubelet) syncNetworkStatus() {
	// For cri integration, network state will be updated in updateRuntimeUp,
	// we'll get runtime network status through cri directly.
	// TODO: Remove this once we completely switch to cri integration.
	if kl.networkPlugin != nil {
		kl.runtimeState.setNetworkState(kl.networkPlugin.Status())
	}
}

// updatePodCIDR updates the pod CIDR in the runtime state if it is different
// from the current CIDR.
func (kl *Kubelet) updatePodCIDR(cidr string) {
	podCIDR := kl.runtimeState.podCIDR()

	if podCIDR == cidr {
		return
	}

	// kubelet -> network plugin
	// cri runtime shims are responsible for their own network plugins
	if kl.networkPlugin != nil {
		details := make(map[string]interface{})
		details[network.NET_PLUGIN_EVENT_POD_CIDR_CHANGE_DETAIL_CIDR] = cidr
		kl.networkPlugin.Event(network.NET_PLUGIN_EVENT_POD_CIDR_CHANGE, details)
	}

	// kubelet -> generic runtime -> runtime shim -> network plugin
	// docker/rkt non-cri implementations have a passthrough UpdatePodCIDR
	if err := kl.getRuntime().UpdatePodCIDR(cidr); err != nil {
		glog.Errorf("Failed to update pod CIDR: %v", err)
		return
	}

	glog.Infof("Setting Pod CIDR: %v -> %v", podCIDR, cidr)
	kl.runtimeState.setPodCIDR(cidr)
}

// syncNetworkUtil ensures the network utility are present on host.
// Network util includes:
// 1. 	In nat table, KUBE-MARK-DROP rule to mark connections for dropping
// 	Marked connection will be drop on INPUT/OUTPUT Chain in filter table
// 2. 	In nat table, KUBE-MARK-MASQ rule to mark connections for SNAT
// 	Marked connection will get SNAT on POSTROUTING Chain in nat table
func (kl *Kubelet) syncNetworkUtil() {
	if kl.iptablesMasqueradeBit < 0 || kl.iptablesMasqueradeBit > 31 {
		glog.Errorf("invalid iptables-masquerade-bit %v not in [0, 31]", kl.iptablesMasqueradeBit)
		return
	}

	if kl.iptablesDropBit < 0 || kl.iptablesDropBit > 31 {
		glog.Errorf("invalid iptables-drop-bit %v not in [0, 31]", kl.iptablesDropBit)
		return
	}

	if kl.iptablesDropBit == kl.iptablesMasqueradeBit {
		glog.Errorf("iptables-masquerade-bit %v and iptables-drop-bit %v must be different", kl.iptablesMasqueradeBit, kl.iptablesDropBit)
		return
	}

	// Setup KUBE-MARK-DROP rules
	dropMark := getIPTablesMark(kl.iptablesDropBit)
	if _, err := kl.iptClient.EnsureChain(utiliptables.TableNAT, KubeMarkDropChain); err != nil {
		glog.Errorf("Failed to ensure that %s chain %s exists: %v", utiliptables.TableNAT, KubeMarkDropChain, err)
		return
	}
	if _, err := kl.iptClient.EnsureRule(utiliptables.Append, utiliptables.TableNAT, KubeMarkDropChain, "-j", "MARK", "--set-xmark", dropMark); err != nil {
		glog.Errorf("Failed to ensure marking rule for %v: %v", KubeMarkDropChain, err)
		return
	}
	if _, err := kl.iptClient.EnsureChain(utiliptables.TableFilter, KubeFirewallChain); err != nil {
		glog.Errorf("Failed to ensure that %s chain %s exists: %v", utiliptables.TableFilter, KubeFirewallChain, err)
		return
	}
	if _, err := kl.iptClient.EnsureRule(utiliptables.Append, utiliptables.TableFilter, KubeFirewallChain,
		"-m", "comment", "--comment", "kubernetes firewall for dropping marked packets",
		"-m", "mark", "--mark", dropMark,
		"-j", "DROP"); err != nil {
		glog.Errorf("Failed to ensure rule to drop packet marked by %v in %v chain %v: %v", KubeMarkDropChain, utiliptables.TableFilter, KubeFirewallChain, err)
		return
	}
	if _, err := kl.iptClient.EnsureRule(utiliptables.Prepend, utiliptables.TableFilter, utiliptables.ChainOutput, "-j", string(KubeFirewallChain)); err != nil {
		glog.Errorf("Failed to ensure that %s chain %s jumps to %s: %v", utiliptables.TableFilter, utiliptables.ChainOutput, KubeFirewallChain, err)
		return
	}
	if _, err := kl.iptClient.EnsureRule(utiliptables.Prepend, utiliptables.TableFilter, utiliptables.ChainInput, "-j", string(KubeFirewallChain)); err != nil {
		glog.Errorf("Failed to ensure that %s chain %s jumps to %s: %v", utiliptables.TableFilter, utiliptables.ChainInput, KubeFirewallChain, err)
		return
	}

	// Setup KUBE-MARK-MASQ rules
	masqueradeMark := getIPTablesMark(kl.iptablesMasqueradeBit)
	if _, err := kl.iptClient.EnsureChain(utiliptables.TableNAT, KubeMarkMasqChain); err != nil {
		glog.Errorf("Failed to ensure that %s chain %s exists: %v", utiliptables.TableNAT, KubeMarkMasqChain, err)
		return
	}
	if _, err := kl.iptClient.EnsureChain(utiliptables.TableNAT, KubePostroutingChain); err != nil {
		glog.Errorf("Failed to ensure that %s chain %s exists: %v", utiliptables.TableNAT, KubePostroutingChain, err)
		return
	}
	if _, err := kl.iptClient.EnsureRule(utiliptables.Append, utiliptables.TableNAT, KubeMarkMasqChain, "-j", "MARK", "--set-xmark", masqueradeMark); err != nil {
		glog.Errorf("Failed to ensure marking rule for %v: %v", KubeMarkMasqChain, err)
		return
	}
	if _, err := kl.iptClient.EnsureRule(utiliptables.Prepend, utiliptables.TableNAT, utiliptables.ChainPostrouting,
		"-m", "comment", "--comment", "kubernetes postrouting rules", "-j", string(KubePostroutingChain)); err != nil {
		glog.Errorf("Failed to ensure that %s chain %s jumps to %s: %v", utiliptables.TableNAT, utiliptables.ChainPostrouting, KubePostroutingChain, err)
		return
	}
	if _, err := kl.iptClient.EnsureRule(utiliptables.Append, utiliptables.TableNAT, KubePostroutingChain,
		"-m", "comment", "--comment", "kubernetes service traffic requiring SNAT",
		"-m", "mark", "--mark", masqueradeMark, "-j", "MASQUERADE"); err != nil {
		glog.Errorf("Failed to ensure SNAT rule for packets marked by %v in %v chain %v: %v", KubeMarkMasqChain, utiliptables.TableNAT, KubePostroutingChain, err)
		return
	}
}

// getIPTablesMark returns the fwmark given the bit
func getIPTablesMark(bit int) string {
	value := 1 << uint(bit)
	return fmt.Sprintf("%#08x/%#08x", value, value)
}

// GetPodDNS returns DNS setttings for the pod.
// This function is defined in kubecontainer.RuntimeHelper interface so we
// have to implement it.
func (kl *Kubelet) GetPodDNS(pod *v1.Pod) (*runtimeapi.DNSConfig, error) {
	return kl.dnsConfigurer.GetPodDNS(pod)
}<|MERGE_RESOLUTION|>--- conflicted
+++ resolved
@@ -87,13 +87,8 @@
 // that are directly invoked by the kubelet (aka: legacy, pre-cri).
 // Any network plugin invoked by a cri must implement NamespaceGetter
 // to talk directly to the runtime instead.
-<<<<<<< HEAD
 func (c *criNetworkHost) GetNetNS(podID string) (string, error) {
-	return c.kubelet.GetRuntime().GetNetNS(podID)
-=======
-func (c *criNetworkHost) GetNetNS(containerID string) (string, error) {
-	return c.kubelet.getRuntime().GetNetNS(kubecontainer.ContainerID{Type: "", ID: containerID})
->>>>>>> f3024879
+	return c.kubelet.getRuntime().GetNetNS(podID)
 }
 
 // NoOpLegacyHost implements the network.LegacyHost interface for the remote
