//go:build windows
// +build windows

/*
Copyright 2017 The Kubernetes Authors.

Licensed under the Apache License, Version 2.0 (the "License");
you may not use this file except in compliance with the License.
You may obtain a copy of the License at

    http://www.apache.org/licenses/LICENSE-2.0

Unless required by applicable law or agreed to in writing, software
distributed under the License is distributed on an "AS IS" BASIS,
WITHOUT WARRANTIES OR CONDITIONS OF ANY KIND, either express or implied.
See the License for the specific language governing permissions and
limitations under the License.
*/

package winkernel

import (
	"fmt"
	"net"
	"os"
	"strconv"
	"strings"
	"sync"
	"sync/atomic"
	"time"

	"github.com/Microsoft/hcsshim"
	"github.com/Microsoft/hcsshim/hcn"
	v1 "k8s.io/api/core/v1"
	discovery "k8s.io/api/discovery/v1"
	"k8s.io/apimachinery/pkg/types"
	"k8s.io/apimachinery/pkg/util/intstr"
	apiutil "k8s.io/apimachinery/pkg/util/net"
	"k8s.io/apimachinery/pkg/util/sets"
	"k8s.io/apimachinery/pkg/util/wait"
	utilfeature "k8s.io/apiserver/pkg/util/feature"
	"k8s.io/client-go/tools/events"
	"k8s.io/klog/v2"
	"k8s.io/kubernetes/pkg/apis/core/v1/helper"
	kubefeatures "k8s.io/kubernetes/pkg/features"
	"k8s.io/kubernetes/pkg/proxy"
	"k8s.io/kubernetes/pkg/proxy/apis/config"
	proxyconfig "k8s.io/kubernetes/pkg/proxy/config"
	"k8s.io/kubernetes/pkg/proxy/healthcheck"
	"k8s.io/kubernetes/pkg/proxy/metaproxier"
	"k8s.io/kubernetes/pkg/proxy/metrics"
	"k8s.io/kubernetes/pkg/util/async"
	netutils "k8s.io/utils/net"
)

var (
	// Functional Pointers for hcsshim package functions
	hcsshimHNSListPolicyListRequest = hcsshim.HNSListPolicyListRequest
	hcsshimGetHNSNetworkByName      = hcsshim.GetHNSNetworkByName

	// Functional Pointers for hcn package functions
	hcnGetSupportedFeatures   = hcn.GetSupportedFeatures
	hcnIPv6DualStackSupported = hcn.IPv6DualStackSupported
	hcnDSRSupported           = hcn.DSRSupported
	hcnRemoteSubnetSupported  = hcn.RemoteSubnetSupported

	hns, supportedFeatures = newHostNetworkService()
)

// KernelCompatTester tests whether the required kernel capabilities are
// present to run the windows kernel proxier.
type KernelCompatTester interface {
	IsCompatible() error
}

// CanUseWinKernelProxier returns true if we should use the Kernel Proxier
// instead of the "classic" userspace Proxier.  This is determined by checking
// the windows kernel version and for the existence of kernel features.
func CanUseWinKernelProxier(kcompat KernelCompatTester) (bool, error) {
	// Check that the kernel supports what we need.
	if err := kcompat.IsCompatible(); err != nil {
		return false, err
	}
	return true, nil
}

type WindowsKernelCompatTester struct{}

// IsCompatible returns true if winkernel can support this mode of proxy
func (lkct WindowsKernelCompatTester) IsCompatible() error {
	_, err := hcsshimHNSListPolicyListRequest()
	if err != nil {
		return fmt.Errorf("Windows kernel is not compatible for Kernel mode")
	}
	return nil
}

type externalIPInfo struct {
	ip    string
	hnsID string
}

type loadBalancerIngressInfo struct {
	ip               string
	hnsID            string
	healthCheckHnsID string
}

type loadBalancerInfo struct {
	hnsID string
}

type loadBalancerIdentifier struct {
	protocol       uint16
	internalPort   uint16
	externalPort   uint16
	vip            string
	endpointsCount int
}

type loadBalancerFlags struct {
	isILB           bool
	isDSR           bool
	localRoutedVIP  bool
	useMUX          bool
	preserveDIP     bool
	sessionAffinity bool
	isIPv6          bool
}

// internal struct for string service information
type serviceInfo struct {
	*proxy.BaseServiceInfo
	targetPort             int
	externalIPs            []*externalIPInfo
	loadBalancerIngressIPs []*loadBalancerIngressInfo
	hnsID                  string
	nodePorthnsID          string
	policyApplied          bool
	remoteEndpoint         *endpointsInfo
	hns                    HostNetworkService
	preserveDIP            bool
	localTrafficDSR        bool
}

type hnsNetworkInfo struct {
	name          string
	id            string
	networkType   string
	remoteSubnets []*remoteSubnetInfo
}

type remoteSubnetInfo struct {
	destinationPrefix string
	isolationID       uint16
	providerAddress   string
	drMacAddress      string
}

const NETWORK_TYPE_OVERLAY = "overlay"

func newHostNetworkService() (HostNetworkService, hcn.SupportedFeatures) {
<<<<<<< HEAD
	var hns HostNetworkService
	hns = hnsV1{}
	supportedFeatures := hcnGetSupportedFeatures()
=======
	var h HostNetworkService
	supportedFeatures := hcn.GetSupportedFeatures()
>>>>>>> aea9f988
	if supportedFeatures.Api.V2 {
		h = hns{}
	} else {
		panic("Windows HNS Api V2 required. This version of windows does not support API V2")
	}

	return h, supportedFeatures
}

func getNetworkName(hnsNetworkName string) (string, error) {
	if len(hnsNetworkName) == 0 {
		klog.V(3).InfoS("Flag --network-name not set, checking environment variable")
		hnsNetworkName = os.Getenv("KUBE_NETWORK")
		if len(hnsNetworkName) == 0 {
			return "", fmt.Errorf("Environment variable KUBE_NETWORK and network-flag not initialized")
		}
	}
	return hnsNetworkName, nil
}

func getNetworkInfo(hns HostNetworkService, hnsNetworkName string) (*hnsNetworkInfo, error) {
	hnsNetworkInfo, err := hns.getNetworkByName(hnsNetworkName)
	for err != nil {
		klog.ErrorS(err, "Unable to find HNS Network specified, please check network name and CNI deployment", "hnsNetworkName", hnsNetworkName)
		time.Sleep(1 * time.Second)
		hnsNetworkInfo, err = hns.getNetworkByName(hnsNetworkName)
	}
	return hnsNetworkInfo, err
}

func isOverlay(hnsNetworkInfo *hnsNetworkInfo) bool {
	return strings.EqualFold(hnsNetworkInfo.networkType, NETWORK_TYPE_OVERLAY)
}

// StackCompatTester tests whether the required kernel and network are dualstack capable
type StackCompatTester interface {
	DualStackCompatible(networkName string) bool
}

type DualStackCompatTester struct{}

func (t DualStackCompatTester) DualStackCompatible(networkName string) bool {
	// First tag of hcsshim that has a proper check for dual stack support is v0.8.22 due to a bug.
	if err := hcnIPv6DualStackSupported(); err != nil {
		// Hcn *can* fail the query to grab the version of hcn itself (which this call will do internally before parsing
		// to see if dual stack is supported), but the only time this can happen, at least that can be discerned, is if the host
		// is pre-1803 and hcn didn't exist. hcsshim should truthfully return a known error if this happened that we can
		// check against, and the case where 'err != this known error' would be the 'this feature isn't supported' case, as is being
		// used here. For now, seeming as how nothing before ws2019 (1809) is listed as supported for k8s we can pretty much assume
		// any error here isn't because the query failed, it's just that dualstack simply isn't supported on the host. With all
		// that in mind, just log as info and not error to let the user know we're falling back.
		klog.InfoS("This version of Windows does not support dual-stack, falling back to single-stack", "err", err.Error())
		return false
	}

	// check if network is using overlay
	networkName, err := getNetworkName(networkName)
	if err != nil {
		klog.ErrorS(err, "Unable to determine dual-stack status, falling back to single-stack")
		return false
	}
	networkInfo, err := getNetworkInfo(hns, networkName)
	if err != nil {
		klog.ErrorS(err, "Unable to determine dual-stack status, falling back to single-stack")
		return false
	}

	if utilfeature.DefaultFeatureGate.Enabled(kubefeatures.WinOverlay) && isOverlay(networkInfo) {
		// Overlay (VXLAN) networks on Windows do not support dual-stack networking today
		klog.InfoS("Winoverlay does not support dual-stack, falling back to single-stack")
		return false
	}

	return true
}

// internal struct for endpoints information
type endpointsInfo struct {
	ip              string
	port            uint16
	isLocal         bool
	macAddress      string
	hnsID           string
	refCount        *uint16
	providerAddress string
	hns             HostNetworkService

	// conditions
	ready       bool
	serving     bool
	terminating bool
}

// String is part of proxy.Endpoint interface.
func (info *endpointsInfo) String() string {
	return net.JoinHostPort(info.ip, strconv.Itoa(int(info.port)))
}

// GetIsLocal is part of proxy.Endpoint interface.
func (info *endpointsInfo) GetIsLocal() bool {
	return info.isLocal
}

// IsReady returns true if an endpoint is ready and not terminating.
func (info *endpointsInfo) IsReady() bool {
	return info.ready
}

// IsServing returns true if an endpoint is ready, regardless of it's terminating state.
func (info *endpointsInfo) IsServing() bool {
	return info.serving
}

// IsTerminating returns true if an endpoint is terminating.
func (info *endpointsInfo) IsTerminating() bool {
	return info.terminating
}

// GetZoneHint returns the zone hint for the endpoint.
func (info *endpointsInfo) GetZoneHints() sets.String {
	return sets.String{}
}

// IP returns just the IP part of the endpoint, it's a part of proxy.Endpoint interface.
func (info *endpointsInfo) IP() string {
	return info.ip
}

// Port returns just the Port part of the endpoint.
func (info *endpointsInfo) Port() (int, error) {
	return int(info.port), nil
}

// Equal is part of proxy.Endpoint interface.
func (info *endpointsInfo) Equal(other proxy.Endpoint) bool {
	return info.String() == other.String() && info.GetIsLocal() == other.GetIsLocal()
}

// GetNodeName returns the NodeName for this endpoint.
func (info *endpointsInfo) GetNodeName() string {
	return ""
}

// GetZone returns the Zone for this endpoint.
func (info *endpointsInfo) GetZone() string {
	return ""
}

// Uses mac prefix and IPv4 address to return a mac address
// This ensures mac addresses are unique for proper load balancing
// There is a possibility of MAC collisions but this Mac address is used for remote endpoints only
// and not sent on the wire.
func conjureMac(macPrefix string, ip net.IP) string {
	if ip4 := ip.To4(); ip4 != nil {
		a, b, c, d := ip4[0], ip4[1], ip4[2], ip4[3]
		return fmt.Sprintf("%v-%02x-%02x-%02x-%02x", macPrefix, a, b, c, d)
	} else if ip6 := ip.To16(); ip6 != nil {
		a, b, c, d := ip6[15], ip6[14], ip6[13], ip6[12]
		return fmt.Sprintf("%v-%02x-%02x-%02x-%02x", macPrefix, a, b, c, d)
	}
	return "02-11-22-33-44-55"
}

func (proxier *Proxier) endpointsMapChange(oldEndpointsMap, newEndpointsMap proxy.EndpointsMap) {
	for svcPortName := range oldEndpointsMap {
		proxier.onEndpointsMapChange(&svcPortName)
	}

	for svcPortName := range newEndpointsMap {
		proxier.onEndpointsMapChange(&svcPortName)
	}
}

func (proxier *Proxier) onEndpointsMapChange(svcPortName *proxy.ServicePortName) {

	svc, exists := proxier.serviceMap[*svcPortName]

	if exists {
		svcInfo, ok := svc.(*serviceInfo)

		if !ok {
			klog.ErrorS(nil, "Failed to cast serviceInfo", "servicePortName", svcPortName)
			return
		}

		klog.V(3).InfoS("Endpoints are modified. Service is stale", "servicePortName", svcPortName)
		svcInfo.cleanupAllPolicies(proxier.endpointsMap[*svcPortName])
	} else {
		// If no service exists, just cleanup the remote endpoints
		klog.V(3).InfoS("Endpoints are orphaned, cleaning up")
		// Cleanup Endpoints references
		epInfos, exists := proxier.endpointsMap[*svcPortName]

		if exists {
			// Cleanup Endpoints references
			for _, ep := range epInfos {
				epInfo, ok := ep.(*endpointsInfo)

				if ok {
					epInfo.Cleanup()
				}

			}
		}
	}
}

func (proxier *Proxier) serviceMapChange(previous, current proxy.ServiceMap) {
	for svcPortName := range current {
		proxier.onServiceMapChange(&svcPortName)
	}

	for svcPortName := range previous {
		if _, ok := current[svcPortName]; ok {
			continue
		}
		proxier.onServiceMapChange(&svcPortName)
	}
}

func (proxier *Proxier) onServiceMapChange(svcPortName *proxy.ServicePortName) {

	svc, exists := proxier.serviceMap[*svcPortName]

	if exists {
		svcInfo, ok := svc.(*serviceInfo)

		if !ok {
			klog.ErrorS(nil, "Failed to cast serviceInfo", "servicePortName", svcPortName)
			return
		}

		klog.V(3).InfoS("Updating existing service port", "servicePortName", svcPortName, "clusterIP", svcInfo.ClusterIP(), "port", svcInfo.Port(), "protocol", svcInfo.Protocol())
		svcInfo.cleanupAllPolicies(proxier.endpointsMap[*svcPortName])
	}
}

// returns a new proxy.Endpoint which abstracts a endpointsInfo
func (proxier *Proxier) newEndpointInfo(baseInfo *proxy.BaseEndpointInfo, _ *proxy.ServicePortName) proxy.Endpoint {

	portNumber, err := baseInfo.Port()

	if err != nil {
		portNumber = 0
	}

	info := &endpointsInfo{
		ip:         baseInfo.IP(),
		port:       uint16(portNumber),
		isLocal:    baseInfo.GetIsLocal(),
		macAddress: conjureMac("02-11", netutils.ParseIPSloppy(baseInfo.IP())),
		refCount:   new(uint16),
		hnsID:      "",
		hns:        proxier.hns,

		ready:       baseInfo.Ready,
		serving:     baseInfo.Serving,
		terminating: baseInfo.Terminating,
	}

	return info
}

func newSourceVIP(hns HostNetworkService, network string, ip string, mac string, providerAddress string) (*endpointsInfo, error) {
	hnsEndpoint := &endpointsInfo{
		ip:              ip,
		isLocal:         true,
		macAddress:      mac,
		providerAddress: providerAddress,

		ready:       true,
		serving:     true,
		terminating: false,
	}
	ep, err := hns.createEndpoint(hnsEndpoint, network)
	return ep, err
}

func (ep *endpointsInfo) Cleanup() {
	klog.V(3).InfoS("Endpoint cleanup", "endpointsInfo", ep)
	if !ep.GetIsLocal() && ep.refCount != nil {
		*ep.refCount--

		// Remove the remote hns endpoint, if no service is referring it
		// Never delete a Local Endpoint. Local Endpoints are already created by other entities.
		// Remove only remote endpoints created by this service
		if *ep.refCount <= 0 && !ep.GetIsLocal() {
			klog.V(4).InfoS("Removing endpoints, since no one is referencing it", "endpoint", ep)
			err := ep.hns.deleteEndpoint(ep.hnsID)
			if err == nil {
				ep.hnsID = ""
			} else {
				klog.ErrorS(err, "Endpoint deletion failed", "ip", ep.IP())
			}
		}

		ep.refCount = nil
	}
}

func (refCountMap endPointsReferenceCountMap) getRefCount(hnsID string) *uint16 {
	refCount, exists := refCountMap[hnsID]
	if !exists {
		refCountMap[hnsID] = new(uint16)
		refCount = refCountMap[hnsID]
	}
	return refCount
}

// returns a new proxy.ServicePort which abstracts a serviceInfo
func (proxier *Proxier) newServiceInfo(port *v1.ServicePort, service *v1.Service, baseInfo *proxy.BaseServiceInfo) proxy.ServicePort {
	info := &serviceInfo{BaseServiceInfo: baseInfo}
	preserveDIP := service.Annotations["preserve-destination"] == "true"
	localTrafficDSR := service.Spec.ExternalTrafficPolicy == v1.ServiceExternalTrafficPolicyTypeLocal
	err := hcnDSRSupported()
	if err != nil {
		preserveDIP = false
		localTrafficDSR = false
	}
	// targetPort is zero if it is specified as a name in port.TargetPort.
	// Its real value would be got later from endpoints.
	targetPort := 0
	if port.TargetPort.Type == intstr.Int {
		targetPort = port.TargetPort.IntValue()
	}

	info.preserveDIP = preserveDIP
	info.targetPort = targetPort
	info.hns = proxier.hns
	info.localTrafficDSR = localTrafficDSR

	for _, eip := range service.Spec.ExternalIPs {
		info.externalIPs = append(info.externalIPs, &externalIPInfo{ip: eip})
	}

	for _, ingress := range service.Status.LoadBalancer.Ingress {
		if netutils.ParseIPSloppy(ingress.IP) != nil {
			info.loadBalancerIngressIPs = append(info.loadBalancerIngressIPs, &loadBalancerIngressInfo{ip: ingress.IP})
		}
	}
	return info
}

func (network hnsNetworkInfo) findRemoteSubnetProviderAddress(ip string) string {
	var providerAddress string
	for _, rs := range network.remoteSubnets {
		_, ipNet, err := netutils.ParseCIDRSloppy(rs.destinationPrefix)
		if err != nil {
			klog.ErrorS(err, "Failed to parse CIDR")
		}
		if ipNet.Contains(netutils.ParseIPSloppy(ip)) {
			providerAddress = rs.providerAddress
		}
		if ip == rs.providerAddress {
			providerAddress = rs.providerAddress
		}
	}

	return providerAddress
}

type endPointsReferenceCountMap map[string]*uint16

// Proxier is an hns based proxy for connections between a localhost:lport
// and services that provide the actual backends.
type Proxier struct {
	// TODO(imroc): implement node handler for winkernel proxier.
	proxyconfig.NoopNodeHandler

	// endpointsChanges and serviceChanges contains all changes to endpoints and
	// services that happened since policies were synced. For a single object,
	// changes are accumulated, i.e. previous is state from before all of them,
	// current is state after applying all of those.
	endpointsChanges  *proxy.EndpointChangeTracker
	serviceChanges    *proxy.ServiceChangeTracker
	endPointsRefCount endPointsReferenceCountMap
	mu                sync.Mutex // protects the following fields
	serviceMap        proxy.ServiceMap
	endpointsMap      proxy.EndpointsMap
	// endpointSlicesSynced and servicesSynced are set to true when corresponding
	// objects are synced after startup. This is used to avoid updating hns policies
	// with some partial data after kube-proxy restart.
	endpointSlicesSynced bool
	servicesSynced       bool
	isIPv6Mode           bool
	initialized          int32
	syncRunner           *async.BoundedFrequencyRunner // governs calls to syncProxyRules
	// These are effectively const and do not need the mutex to be held.
	masqueradeAll  bool
	masqueradeMark string
	clusterCIDR    string
	hostname       string
	nodeIP         net.IP
	recorder       events.EventRecorder

	serviceHealthServer healthcheck.ServiceHealthServer
	healthzServer       healthcheck.ProxierHealthUpdater

	// Since converting probabilities (floats) to strings is expensive
	// and we are using only probabilities in the format of 1/n, we are
	// precomputing some number of those and cache for future reuse.
	precomputedProbabilities []string

	hns               HostNetworkService
	network           hnsNetworkInfo
	sourceVip         string
	hostMac           string
	isDSR             bool
	supportedFeatures hcn.SupportedFeatures
	healthzPort       int

	forwardHealthCheckVip bool
	rootHnsEndpointName   string
}

type localPort struct {
	desc     string
	ip       string
	port     int
	protocol string
}

func (lp *localPort) String() string {
	return fmt.Sprintf("%q (%s:%d/%s)", lp.desc, lp.ip, lp.port, lp.protocol)
}

func Enum(p v1.Protocol) uint16 {
	if p == v1.ProtocolTCP {
		return 6
	}
	if p == v1.ProtocolUDP {
		return 17
	}
	if p == v1.ProtocolSCTP {
		return 132
	}
	return 0
}

type closeable interface {
	Close() error
}

// Proxier implements proxy.Provider
var _ proxy.Provider = &Proxier{}

// NewProxier returns a new Proxier
func NewProxier(
	syncPeriod time.Duration,
	minSyncPeriod time.Duration,
	masqueradeAll bool,
	masqueradeBit int,
	clusterCIDR string,
	hostname string,
	nodeIP net.IP,
	recorder events.EventRecorder,
	healthzServer healthcheck.ProxierHealthUpdater,
	config config.KubeProxyWinkernelConfiguration,
	healthzPort int,
) (*Proxier, error) {
	masqueradeValue := 1 << uint(masqueradeBit)
	masqueradeMark := fmt.Sprintf("%#08x/%#08x", masqueradeValue, masqueradeValue)

	if nodeIP == nil {
		klog.InfoS("Invalid nodeIP, initializing kube-proxy with 127.0.0.1 as nodeIP")
		nodeIP = netutils.ParseIPSloppy("127.0.0.1")
	}

	if len(clusterCIDR) == 0 {
		klog.InfoS("ClusterCIDR not specified, unable to distinguish between internal and external traffic")
	}

	serviceHealthServer := healthcheck.NewServiceHealthServer(hostname, recorder, []string{} /* windows listen to all node addresses */)
	hns, supportedFeatures := newHostNetworkService()
	hnsNetworkName, err := getNetworkName(config.NetworkName)
	if err != nil {
		return nil, err
	}

	klog.V(3).InfoS("Cleaning up old HNS policy lists")
	deleteAllHnsLoadBalancerPolicy()

	// Get HNS network information
	hnsNetworkInfo, err := getNetworkInfo(hns, hnsNetworkName)
	if err != nil {
		return nil, err
	}

	// Network could have been detected before Remote Subnet Routes are applied or ManagementIP is updated
	// Sleep and update the network to include new information
	if isOverlay(hnsNetworkInfo) {
		time.Sleep(10 * time.Second)
		hnsNetworkInfo, err = hns.getNetworkByName(hnsNetworkName)
		if err != nil {
			return nil, fmt.Errorf("could not find HNS network %s", hnsNetworkName)
		}
	}

	klog.V(1).InfoS("Hns Network loaded", "hnsNetworkInfo", hnsNetworkInfo)
	isDSR := config.EnableDSR
	if isDSR && !utilfeature.DefaultFeatureGate.Enabled(kubefeatures.WinDSR) {
		return nil, fmt.Errorf("WinDSR feature gate not enabled")
	}
	err = hcnDSRSupported()
	if isDSR && err != nil {
		return nil, err
	}

	var sourceVip string
	var hostMac string
	if isOverlay(hnsNetworkInfo) {
		if !utilfeature.DefaultFeatureGate.Enabled(kubefeatures.WinOverlay) {
			return nil, fmt.Errorf("WinOverlay feature gate not enabled")
		}
		err = hcnRemoteSubnetSupported()
		if err != nil {
			return nil, err
		}
		sourceVip = config.SourceVip
		if len(sourceVip) == 0 {
			return nil, fmt.Errorf("source-vip flag not set")
		}

		if nodeIP.IsUnspecified() {
			// attempt to get the correct ip address
			klog.V(2).InfoS("Node ip was unspecified, attempting to find node ip")
			nodeIP, err = apiutil.ResolveBindAddress(nodeIP)
			if err != nil {
				klog.InfoS("Failed to find an ip. You may need set the --bind-address flag", "err", err)
			}
		}

		interfaces, _ := net.Interfaces() //TODO create interfaces
		for _, inter := range interfaces {
			addresses, _ := inter.Addrs()
			for _, addr := range addresses {
				addrIP, _, _ := netutils.ParseCIDRSloppy(addr.String())
				if addrIP.String() == nodeIP.String() {
					klog.V(2).InfoS("Record Host MAC address", "addr", inter.HardwareAddr)
					hostMac = inter.HardwareAddr.String()
				}
			}
		}
		if len(hostMac) == 0 {
			return nil, fmt.Errorf("could not find host mac address for %s", nodeIP)
		}
	}

	isIPv6 := netutils.IsIPv6(nodeIP)
	proxier := &Proxier{
		endPointsRefCount:     make(endPointsReferenceCountMap),
		serviceMap:            make(proxy.ServiceMap),
		endpointsMap:          make(proxy.EndpointsMap),
		masqueradeAll:         masqueradeAll,
		masqueradeMark:        masqueradeMark,
		clusterCIDR:           clusterCIDR,
		hostname:              hostname,
		nodeIP:                nodeIP,
		recorder:              recorder,
		serviceHealthServer:   serviceHealthServer,
		healthzServer:         healthzServer,
		hns:                   hns,
		network:               *hnsNetworkInfo,
		sourceVip:             sourceVip,
		hostMac:               hostMac,
		isDSR:                 isDSR,
		supportedFeatures:     supportedFeatures,
		isIPv6Mode:            isIPv6,
		healthzPort:           healthzPort,
		rootHnsEndpointName:   config.RootHnsEndpointName,
		forwardHealthCheckVip: config.ForwardHealthCheckVip,
	}

	ipFamily := v1.IPv4Protocol
	if isIPv6 {
		ipFamily = v1.IPv6Protocol
	}
	serviceChanges := proxy.NewServiceChangeTracker(proxier.newServiceInfo, ipFamily, recorder, proxier.serviceMapChange)
	endPointChangeTracker := proxy.NewEndpointChangeTracker(hostname, proxier.newEndpointInfo, ipFamily, recorder, proxier.endpointsMapChange)
	proxier.endpointsChanges = endPointChangeTracker
	proxier.serviceChanges = serviceChanges

	burstSyncs := 2
	klog.V(3).InfoS("Record sync param", "minSyncPeriod", minSyncPeriod, "syncPeriod", syncPeriod, "burstSyncs", burstSyncs)
	proxier.syncRunner = async.NewBoundedFrequencyRunner("sync-runner", proxier.syncProxyRules, minSyncPeriod, syncPeriod, burstSyncs)
	return proxier, nil
}

func NewDualStackProxier(
	syncPeriod time.Duration,
	minSyncPeriod time.Duration,
	masqueradeAll bool,
	masqueradeBit int,
	clusterCIDR string,
	hostname string,
	nodeIP [2]net.IP,
	recorder events.EventRecorder,
	healthzServer healthcheck.ProxierHealthUpdater,
	config config.KubeProxyWinkernelConfiguration,
	healthzPort int,
) (proxy.Provider, error) {

	// Create an ipv4 instance of the single-stack proxier
	ipv4Proxier, err := NewProxier(syncPeriod, minSyncPeriod, masqueradeAll, masqueradeBit,
		clusterCIDR, hostname, nodeIP[0], recorder, healthzServer, config, healthzPort)

	if err != nil {
		return nil, fmt.Errorf("unable to create ipv4 proxier: %v, hostname: %s, clusterCIDR : %s, nodeIP:%v", err, hostname, clusterCIDR, nodeIP[0])
	}

	ipv6Proxier, err := NewProxier(syncPeriod, minSyncPeriod, masqueradeAll, masqueradeBit,
		clusterCIDR, hostname, nodeIP[1], recorder, healthzServer, config, healthzPort)
	if err != nil {
		return nil, fmt.Errorf("unable to create ipv6 proxier: %v, hostname: %s, clusterCIDR : %s, nodeIP:%v", err, hostname, clusterCIDR, nodeIP[1])
	}

	// Return a meta-proxier that dispatch calls between the two
	// single-stack proxier instances
	return metaproxier.NewMetaProxier(ipv4Proxier, ipv6Proxier), nil
}

// CleanupLeftovers removes all hns rules created by the Proxier
// It returns true if an error was encountered. Errors are logged.
func CleanupLeftovers() (encounteredError bool) {
	// Delete all Hns Load Balancer Policies
	deleteAllHnsLoadBalancerPolicy()
	// TODO
	// Delete all Hns Remote endpoints

	return encounteredError
}

func (svcInfo *serviceInfo) cleanupAllPolicies(endpoints []proxy.Endpoint) {
	klog.V(3).InfoS("Service cleanup", "serviceInfo", svcInfo)
	// Skip the svcInfo.policyApplied check to remove all the policies
	svcInfo.deleteAllHnsLoadBalancerPolicy()
	// Cleanup Endpoints references
	for _, ep := range endpoints {
		epInfo, ok := ep.(*endpointsInfo)
		if ok {
			epInfo.Cleanup()
		}
	}
	if svcInfo.remoteEndpoint != nil {
		svcInfo.remoteEndpoint.Cleanup()
	}

	svcInfo.policyApplied = false
}

func (svcInfo *serviceInfo) deleteAllHnsLoadBalancerPolicy() {
	// Remove the Hns Policy corresponding to this service
	hns := svcInfo.hns
	hns.deleteLoadBalancer(svcInfo.hnsID)
	svcInfo.hnsID = ""

	hns.deleteLoadBalancer(svcInfo.nodePorthnsID)
	svcInfo.nodePorthnsID = ""

	for _, externalIP := range svcInfo.externalIPs {
		hns.deleteLoadBalancer(externalIP.hnsID)
		externalIP.hnsID = ""
	}
	for _, lbIngressIP := range svcInfo.loadBalancerIngressIPs {
		hns.deleteLoadBalancer(lbIngressIP.hnsID)
		lbIngressIP.hnsID = ""
		if lbIngressIP.healthCheckHnsID != "" {
			hns.deleteLoadBalancer(lbIngressIP.healthCheckHnsID)
			lbIngressIP.healthCheckHnsID = ""
		}
	}
}

func deleteAllHnsLoadBalancerPolicy() {
	plists, err := hcsshimHNSListPolicyListRequest()
	if err != nil {
		return
	}
	for _, plist := range plists {
		klog.V(3).InfoS("Remove policy", "policies", plist)
		_, err = plist.Delete()
		if err != nil {
			klog.ErrorS(err, "Failed to delete policy list")
		}
	}

}

func getHnsNetworkInfo(hnsNetworkName string) (*hnsNetworkInfo, error) {
	hnsnetwork, err := hcsshimGetHNSNetworkByName(hnsNetworkName)
	if err != nil {
		klog.ErrorS(err, "Failed to get HNS Network by name")
		return nil, err
	}

	return &hnsNetworkInfo{
		id:          hnsnetwork.Id,
		name:        hnsnetwork.Name,
		networkType: hnsnetwork.Type,
	}, nil
}

// Sync is called to synchronize the proxier state to hns as soon as possible.
func (proxier *Proxier) Sync() {
	if proxier.healthzServer != nil {
		proxier.healthzServer.QueuedUpdate()
	}
	metrics.SyncProxyRulesLastQueuedTimestamp.SetToCurrentTime()
	proxier.syncRunner.Run()
}

// SyncLoop runs periodic work.  This is expected to run as a goroutine or as the main loop of the app.  It does not return.
func (proxier *Proxier) SyncLoop() {
	// Update healthz timestamp at beginning in case Sync() never succeeds.
	if proxier.healthzServer != nil {
		proxier.healthzServer.Updated()
	}
	// synthesize "last change queued" time as the informers are syncing.
	metrics.SyncProxyRulesLastQueuedTimestamp.SetToCurrentTime()
	proxier.syncRunner.Loop(wait.NeverStop)
}

func (proxier *Proxier) setInitialized(value bool) {
	var initialized int32
	if value {
		initialized = 1
	}
	atomic.StoreInt32(&proxier.initialized, initialized)
}

func (proxier *Proxier) isInitialized() bool {
	return atomic.LoadInt32(&proxier.initialized) > 0
}

// OnServiceAdd is called whenever creation of new service object
// is observed.
func (proxier *Proxier) OnServiceAdd(service *v1.Service) {
	proxier.OnServiceUpdate(nil, service)
}

// OnServiceUpdate is called whenever modification of an existing
// service object is observed.
func (proxier *Proxier) OnServiceUpdate(oldService, service *v1.Service) {
	if proxier.serviceChanges.Update(oldService, service) && proxier.isInitialized() {
		proxier.Sync()
	}
}

// OnServiceDelete is called whenever deletion of an existing service
// object is observed.
func (proxier *Proxier) OnServiceDelete(service *v1.Service) {
	proxier.OnServiceUpdate(service, nil)
}

// OnServiceSynced is called once all the initial event handlers were
// called and the state is fully propagated to local cache.
func (proxier *Proxier) OnServiceSynced() {
	proxier.mu.Lock()
	proxier.servicesSynced = true
	proxier.setInitialized(proxier.endpointSlicesSynced)
	proxier.mu.Unlock()

	// Sync unconditionally - this is called once per lifetime.
	proxier.syncProxyRules()
}

func shouldSkipService(svcName types.NamespacedName, service *v1.Service) bool {
	// if ClusterIP is "None" or empty, skip proxying
	if !helper.IsServiceIPSet(service) {
		klog.V(3).InfoS("Skipping service due to clusterIP", "serviceName", svcName, "clusterIP", service.Spec.ClusterIP)
		return true
	}
	// Even if ClusterIP is set, ServiceTypeExternalName services don't get proxied
	if service.Spec.Type == v1.ServiceTypeExternalName {
		klog.V(3).InfoS("Skipping service due to Type=ExternalName", "serviceName", svcName)
		return true
	}
	return false
}

// OnEndpointSliceAdd is called whenever creation of a new endpoint slice object
// is observed.
func (proxier *Proxier) OnEndpointSliceAdd(endpointSlice *discovery.EndpointSlice) {
	if proxier.endpointsChanges.EndpointSliceUpdate(endpointSlice, false) && proxier.isInitialized() {
		proxier.Sync()
	}
}

// OnEndpointSliceUpdate is called whenever modification of an existing endpoint
// slice object is observed.
func (proxier *Proxier) OnEndpointSliceUpdate(_, endpointSlice *discovery.EndpointSlice) {
	if proxier.endpointsChanges.EndpointSliceUpdate(endpointSlice, false) && proxier.isInitialized() {
		proxier.Sync()
	}
}

// OnEndpointSliceDelete is called whenever deletion of an existing endpoint slice
// object is observed.
func (proxier *Proxier) OnEndpointSliceDelete(endpointSlice *discovery.EndpointSlice) {
	if proxier.endpointsChanges.EndpointSliceUpdate(endpointSlice, true) && proxier.isInitialized() {
		proxier.Sync()
	}
}

// OnEndpointSlicesSynced is called once all the initial event handlers were
// called and the state is fully propagated to local cache.
func (proxier *Proxier) OnEndpointSlicesSynced() {
	proxier.mu.Lock()
	proxier.endpointSlicesSynced = true
	proxier.setInitialized(proxier.servicesSynced)
	proxier.mu.Unlock()

	// Sync unconditionally - this is called once per lifetime.
	proxier.syncProxyRules()
}

func (proxier *Proxier) cleanupAllPolicies() {
	for svcName, svc := range proxier.serviceMap {
		svcInfo, ok := svc.(*serviceInfo)
		if !ok {
			klog.ErrorS(nil, "Failed to cast serviceInfo", "serviceName", svcName)
			continue
		}
		svcInfo.cleanupAllPolicies(proxier.endpointsMap[svcName])
	}
}

func isNetworkNotFoundError(err error) bool {
	if err == nil {
		return false
	}
	if _, ok := err.(hcn.NetworkNotFoundError); ok {
		return true
	}
	return false
}

// This is where all of the hns save/restore calls happen.
// assumes proxier.mu is held
func (proxier *Proxier) syncProxyRules() {
	proxier.mu.Lock()
	defer proxier.mu.Unlock()

	// don't sync rules till we've received services and endpoints
	if !proxier.isInitialized() {
		klog.V(2).InfoS("Not syncing hns until Services and Endpoints have been received from master")
		return
	}

	// Keep track of how long syncs take.
	start := time.Now()
	defer func() {
		metrics.SyncProxyRulesLatency.Observe(metrics.SinceInSeconds(start))
		klog.V(4).InfoS("Syncing proxy rules complete", "elapsed", time.Since(start))
	}()

	hnsNetworkName := proxier.network.name
	hns := proxier.hns

	var gatewayHnsendpoint *endpointsInfo
	if proxier.forwardHealthCheckVip {
		gatewayHnsendpoint, _ = hns.getEndpointByName(proxier.rootHnsEndpointName)
	}

	prevNetworkID := proxier.network.id
	updatedNetwork, err := hns.getNetworkByName(hnsNetworkName)
	if updatedNetwork == nil || updatedNetwork.id != prevNetworkID || isNetworkNotFoundError(err) {
		klog.InfoS("The HNS network is not present or has changed since the last sync, please check the CNI deployment", "hnsNetworkName", hnsNetworkName)
		proxier.cleanupAllPolicies()
		if updatedNetwork != nil {
			proxier.network = *updatedNetwork
		}
		return
	}

	// We assume that if this was called, we really want to sync them,
	// even if nothing changed in the meantime. In other words, callers are
	// responsible for detecting no-op changes and not calling this function.
	serviceUpdateResult := proxier.serviceMap.Update(proxier.serviceChanges)
	endpointUpdateResult := proxier.endpointsMap.Update(proxier.endpointsChanges)

	staleServices := serviceUpdateResult.UDPStaleClusterIP
	// merge stale services gathered from updateEndpointsMap
	for _, svcPortName := range endpointUpdateResult.StaleServiceNames {
		if svcInfo, ok := proxier.serviceMap[svcPortName]; ok && svcInfo != nil && svcInfo.Protocol() == v1.ProtocolUDP {
			klog.V(2).InfoS("Stale udp service", "servicePortName", svcPortName, "clusterIP", svcInfo.ClusterIP())
			staleServices.Insert(svcInfo.ClusterIP().String())
		}
	}
	// Query HNS for endpoints and load balancers
	queriedEndpoints, err := hns.getAllEndpointsByNetwork(hnsNetworkName)
	if err != nil {
		klog.ErrorS(err, "Querying HNS for endpoints failed")
		return
	}
	if queriedEndpoints == nil {
		klog.V(4).InfoS("No existing endpoints found in HNS")
		queriedEndpoints = make(map[string]*(endpointsInfo))
	}
	queriedLoadBalancers, err := hns.getAllLoadBalancers()
	if queriedLoadBalancers == nil {
		klog.V(4).InfoS("No existing load balancers found in HNS")
		queriedLoadBalancers = make(map[loadBalancerIdentifier]*(loadBalancerInfo))
	}
	if err != nil {
		klog.ErrorS(err, "Querying HNS for load balancers failed")
		return
	}
	if strings.EqualFold(proxier.network.networkType, NETWORK_TYPE_OVERLAY) {
		if _, ok := queriedEndpoints[proxier.sourceVip]; !ok {
			_, err = newSourceVIP(hns, hnsNetworkName, proxier.sourceVip, proxier.hostMac, proxier.nodeIP.String())
			if err != nil {
				klog.ErrorS(err, "Source Vip endpoint creation failed")
				return
			}
		}
	}

	klog.V(3).InfoS("Syncing Policies")

	// Program HNS by adding corresponding policies for each service.
	for svcName, svc := range proxier.serviceMap {
		svcInfo, ok := svc.(*serviceInfo)
		if !ok {
			klog.ErrorS(nil, "Failed to cast serviceInfo", "serviceName", svcName)
			continue
		}

		if svcInfo.policyApplied {
			klog.V(4).InfoS("Policy already applied", "serviceInfo", svcInfo)
			continue
		}

		if strings.EqualFold(proxier.network.networkType, NETWORK_TYPE_OVERLAY) {
			serviceVipEndpoint := queriedEndpoints[svcInfo.ClusterIP().String()]
			if serviceVipEndpoint == nil {
				klog.V(4).InfoS("No existing remote endpoint", "IP", svcInfo.ClusterIP())
				hnsEndpoint := &endpointsInfo{
					ip:              svcInfo.ClusterIP().String(),
					isLocal:         false,
					macAddress:      proxier.hostMac,
					providerAddress: proxier.nodeIP.String(),
				}

				newHnsEndpoint, err := hns.createEndpoint(hnsEndpoint, hnsNetworkName)
				if err != nil {
					klog.ErrorS(err, "Remote endpoint creation failed for service VIP")
					continue
				}

				newHnsEndpoint.refCount = proxier.endPointsRefCount.getRefCount(newHnsEndpoint.hnsID)
				*newHnsEndpoint.refCount++
				svcInfo.remoteEndpoint = newHnsEndpoint
				// store newly created endpoints in queriedEndpoints
				queriedEndpoints[newHnsEndpoint.hnsID] = newHnsEndpoint
				queriedEndpoints[newHnsEndpoint.ip] = newHnsEndpoint
			}
		}

		var hnsEndpoints []endpointsInfo
		var hnsLocalEndpoints []endpointsInfo
		klog.V(4).InfoS("Applying Policy", "serviceInfo", svcName)
		// Create Remote endpoints for every endpoint, corresponding to the service
		containsPublicIP := false
		containsNodeIP := false

		for _, epInfo := range proxier.endpointsMap[svcName] {
			ep, ok := epInfo.(*endpointsInfo)
			if !ok {
				klog.ErrorS(nil, "Failed to cast endpointsInfo", "serviceName", svcName)
				continue
			}

			if !ep.IsReady() {
				continue
			}
			var newHnsEndpoint *endpointsInfo
			hnsNetworkName := proxier.network.name
			var err error

			// targetPort is zero if it is specified as a name in port.TargetPort, so the real port should be got from endpoints.
			// Note that hcsshim.AddLoadBalancer() doesn't support endpoints with different ports, so only port from first endpoint is used.
			// TODO(feiskyer): add support of different endpoint ports after hcsshim.AddLoadBalancer() add that.
			if svcInfo.targetPort == 0 {
				svcInfo.targetPort = int(ep.port)
			}
			// There is a bug in Windows Server 2019 that can cause two endpoints to be created with the same IP address, so we need to check using endpoint ID first.
			// TODO: Remove lookup by endpoint ID, and use the IP address only, so we don't need to maintain multiple keys for lookup.
			if len(ep.hnsID) > 0 {
				newHnsEndpoint = queriedEndpoints[ep.hnsID]
			}

			if newHnsEndpoint == nil {
				// First check if an endpoint resource exists for this IP, on the current host
				// A Local endpoint could exist here already
				// A remote endpoint was already created and proxy was restarted
				newHnsEndpoint = queriedEndpoints[ep.IP()]
			}

			if newHnsEndpoint == nil {
				if ep.GetIsLocal() {
					klog.ErrorS(err, "Local endpoint not found: on network", "ip", ep.IP(), "hnsNetworkName", hnsNetworkName)
					continue
				}

				if strings.EqualFold(proxier.network.networkType, NETWORK_TYPE_OVERLAY) {
					klog.InfoS("Updating network to check for new remote subnet policies", "networkName", proxier.network.name)
					networkName := proxier.network.name
					updatedNetwork, err := hns.getNetworkByName(networkName)
					if err != nil {
						klog.ErrorS(err, "Unable to find HNS Network specified, please check network name and CNI deployment", "hnsNetworkName", hnsNetworkName)
						proxier.cleanupAllPolicies()
						return
					}
					proxier.network = *updatedNetwork
					providerAddress := proxier.network.findRemoteSubnetProviderAddress(ep.IP())
					if len(providerAddress) == 0 {
						klog.InfoS("Could not find provider address, assuming it is a public IP", "IP", ep.IP())
						providerAddress = proxier.nodeIP.String()
					}

					hnsEndpoint := &endpointsInfo{
						ip:              ep.ip,
						isLocal:         false,
						macAddress:      conjureMac("02-11", netutils.ParseIPSloppy(ep.ip)),
						providerAddress: providerAddress,
					}

					newHnsEndpoint, err = hns.createEndpoint(hnsEndpoint, hnsNetworkName)
					if err != nil {
						klog.ErrorS(err, "Remote endpoint creation failed", "endpointsInfo", hnsEndpoint)
						continue
					}
				} else {

					hnsEndpoint := &endpointsInfo{
						ip:         ep.ip,
						isLocal:    false,
						macAddress: ep.macAddress,
					}

					newHnsEndpoint, err = hns.createEndpoint(hnsEndpoint, hnsNetworkName)
					if err != nil {
						klog.ErrorS(err, "Remote endpoint creation failed")
						continue
					}
				}
			}
			// For Overlay networks 'SourceVIP' on an Load balancer Policy can either be chosen as
			// a) Source VIP configured on kube-proxy (or)
			// b) Node IP of the current node
			//
			// For L2Bridge network the Source VIP is always the NodeIP of the current node and the same
			// would be configured on kube-proxy as SourceVIP
			//
			// The logic for choosing the SourceVIP in Overlay networks is based on the backend endpoints:
			// a) Endpoints are any IP's outside the cluster ==> Choose NodeIP as the SourceVIP
			// b) Endpoints are IP addresses of a remote node => Choose NodeIP as the SourceVIP
			// c) Everything else (Local POD's, Remote POD's, Node IP of current node) ==> Choose the configured SourceVIP
			if strings.EqualFold(proxier.network.networkType, NETWORK_TYPE_OVERLAY) && !ep.GetIsLocal() {
				providerAddress := proxier.network.findRemoteSubnetProviderAddress(ep.IP())

				isNodeIP := (ep.IP() == providerAddress)
				isPublicIP := (len(providerAddress) == 0)
				klog.InfoS("Endpoint on overlay network", "ip", ep.IP(), "hnsNetworkName", hnsNetworkName, "isNodeIP", isNodeIP, "isPublicIP", isPublicIP)

				containsNodeIP = containsNodeIP || isNodeIP
				containsPublicIP = containsPublicIP || isPublicIP
			}

			// Save the hnsId for reference
			klog.V(1).InfoS("Hns endpoint resource", "endpointsInfo", newHnsEndpoint)

			hnsEndpoints = append(hnsEndpoints, *newHnsEndpoint)
			if newHnsEndpoint.GetIsLocal() {
				hnsLocalEndpoints = append(hnsLocalEndpoints, *newHnsEndpoint)
			} else {
				// We only share the refCounts for remote endpoints
				ep.refCount = proxier.endPointsRefCount.getRefCount(newHnsEndpoint.hnsID)
				*ep.refCount++
			}

			ep.hnsID = newHnsEndpoint.hnsID

			klog.V(3).InfoS("Endpoint resource found", "endpointsInfo", ep)
		}

		klog.V(3).InfoS("Associated endpoints for service", "endpointsInfo", hnsEndpoints, "serviceName", svcName)

		if len(svcInfo.hnsID) > 0 {
			// This should not happen
			klog.InfoS("Load Balancer already exists -- Debug ", "hnsID", svcInfo.hnsID)
		}

		if len(hnsEndpoints) == 0 {
			klog.ErrorS(nil, "Endpoint information not available for service, not applying any policy", "serviceName", svcName)
			continue
		}

		klog.V(4).InfoS("Trying to apply Policies for service", "serviceInfo", svcInfo)
		var hnsLoadBalancer *loadBalancerInfo
		var sourceVip = proxier.sourceVip
		if containsPublicIP || containsNodeIP {
			sourceVip = proxier.nodeIP.String()
		}

		sessionAffinityClientIP := svcInfo.SessionAffinityType() == v1.ServiceAffinityClientIP
		if sessionAffinityClientIP && !proxier.supportedFeatures.SessionAffinity {
			klog.InfoS("Session Affinity is not supported on this version of Windows")
		}

		hnsLoadBalancer, err := hns.getLoadBalancer(
			hnsEndpoints,
			loadBalancerFlags{isDSR: proxier.isDSR, isIPv6: proxier.isIPv6Mode, sessionAffinity: sessionAffinityClientIP},
			sourceVip,
			svcInfo.ClusterIP().String(),
			Enum(svcInfo.Protocol()),
			uint16(svcInfo.targetPort),
			uint16(svcInfo.Port()),
			queriedLoadBalancers,
		)
		if err != nil {
			klog.ErrorS(err, "Policy creation failed")
			continue
		}

		svcInfo.hnsID = hnsLoadBalancer.hnsID
		klog.V(3).InfoS("Hns LoadBalancer resource created for cluster ip resources", "clusterIP", svcInfo.ClusterIP(), "hnsID", hnsLoadBalancer.hnsID)

		// If nodePort is specified, user should be able to use nodeIP:nodePort to reach the backend endpoints
		if svcInfo.NodePort() > 0 {
			// If the preserve-destination service annotation is present, we will disable routing mesh for NodePort.
			// This means that health services can use Node Port without falsely getting results from a different node.
			nodePortEndpoints := hnsEndpoints
			if svcInfo.preserveDIP || svcInfo.localTrafficDSR {
				nodePortEndpoints = hnsLocalEndpoints
			}

			if len(nodePortEndpoints) > 0 {
				hnsLoadBalancer, err := hns.getLoadBalancer(
					nodePortEndpoints,
					loadBalancerFlags{isDSR: svcInfo.localTrafficDSR, localRoutedVIP: true, sessionAffinity: sessionAffinityClientIP, isIPv6: proxier.isIPv6Mode},
					sourceVip,
					"",
					Enum(svcInfo.Protocol()),
					uint16(svcInfo.targetPort),
					uint16(svcInfo.NodePort()),
					queriedLoadBalancers,
				)
				if err != nil {
					klog.ErrorS(err, "Policy creation failed")
					continue
				}

				svcInfo.nodePorthnsID = hnsLoadBalancer.hnsID
				klog.V(3).InfoS("Hns LoadBalancer resource created for nodePort resources", "clusterIP", svcInfo.ClusterIP(), "nodeport", svcInfo.NodePort(), "hnsID", hnsLoadBalancer.hnsID)
			} else {
				klog.V(3).InfoS("Skipped creating Hns LoadBalancer for nodePort resources", "clusterIP", svcInfo.ClusterIP(), "nodeport", svcInfo.NodePort(), "hnsID", hnsLoadBalancer.hnsID)
			}
		}

		// Create a Load Balancer Policy for each external IP
		for _, externalIP := range svcInfo.externalIPs {
			// Disable routing mesh if ExternalTrafficPolicy is set to local
			externalIPEndpoints := hnsEndpoints
			if svcInfo.localTrafficDSR {
				externalIPEndpoints = hnsLocalEndpoints
			}

			if len(externalIPEndpoints) > 0 {
				// Try loading existing policies, if already available
				hnsLoadBalancer, err = hns.getLoadBalancer(
					externalIPEndpoints,
					loadBalancerFlags{isDSR: svcInfo.localTrafficDSR, sessionAffinity: sessionAffinityClientIP, isIPv6: proxier.isIPv6Mode},
					sourceVip,
					externalIP.ip,
					Enum(svcInfo.Protocol()),
					uint16(svcInfo.targetPort),
					uint16(svcInfo.Port()),
					queriedLoadBalancers,
				)
				if err != nil {
					klog.ErrorS(err, "Policy creation failed")
					continue
				}
				externalIP.hnsID = hnsLoadBalancer.hnsID
				klog.V(3).InfoS("Hns LoadBalancer resource created for externalIP resources", "externalIP", externalIP, "hnsID", hnsLoadBalancer.hnsID)
			} else {
				klog.V(3).InfoS("Skipped creating Hns LoadBalancer for externalIP resources", "externalIP", externalIP, "hnsID", hnsLoadBalancer.hnsID)
			}
		}
		// Create a Load Balancer Policy for each loadbalancer ingress
		for _, lbIngressIP := range svcInfo.loadBalancerIngressIPs {
			// Try loading existing policies, if already available
			lbIngressEndpoints := hnsEndpoints
			if svcInfo.preserveDIP || svcInfo.localTrafficDSR {
				lbIngressEndpoints = hnsLocalEndpoints
			}

			if len(lbIngressEndpoints) > 0 {
				hnsLoadBalancer, err := hns.getLoadBalancer(
					lbIngressEndpoints,
					loadBalancerFlags{isDSR: svcInfo.preserveDIP || svcInfo.localTrafficDSR, useMUX: svcInfo.preserveDIP, preserveDIP: svcInfo.preserveDIP, sessionAffinity: sessionAffinityClientIP, isIPv6: proxier.isIPv6Mode},
					sourceVip,
					lbIngressIP.ip,
					Enum(svcInfo.Protocol()),
					uint16(svcInfo.targetPort),
					uint16(svcInfo.Port()),
					queriedLoadBalancers,
				)
				if err != nil {
					klog.ErrorS(err, "Policy creation failed")
					continue
				}
				lbIngressIP.hnsID = hnsLoadBalancer.hnsID
				klog.V(3).InfoS("Hns LoadBalancer resource created for loadBalancer Ingress resources", "lbIngressIP", lbIngressIP)
			} else {
				klog.V(3).InfoS("Skipped creating Hns LoadBalancer for loadBalancer Ingress resources", "lbIngressIP", lbIngressIP)
			}
			lbIngressIP.hnsID = hnsLoadBalancer.hnsID
			klog.V(3).InfoS("Hns LoadBalancer resource created for loadBalancer Ingress resources", "lbIngressIP", lbIngressIP)

			if proxier.forwardHealthCheckVip && gatewayHnsendpoint != nil {
				nodeport := proxier.healthzPort
				if svcInfo.HealthCheckNodePort() != 0 {
					nodeport = svcInfo.HealthCheckNodePort()
				}
				hnsHealthCheckLoadBalancer, err := hns.getLoadBalancer(
					[]endpointsInfo{*gatewayHnsendpoint},
					loadBalancerFlags{isDSR: false, useMUX: svcInfo.preserveDIP, preserveDIP: svcInfo.preserveDIP},
					sourceVip,
					lbIngressIP.ip,
					Enum(svcInfo.Protocol()),
					uint16(nodeport),
					uint16(nodeport),
					queriedLoadBalancers,
				)
				if err != nil {
					klog.ErrorS(err, "Policy creation failed")
					continue
				}
				lbIngressIP.healthCheckHnsID = hnsHealthCheckLoadBalancer.hnsID
				klog.V(3).InfoS("Hns Health Check LoadBalancer resource created for loadBalancer Ingress resources", "ip", lbIngressIP)
			}
		}
		svcInfo.policyApplied = true
		klog.V(2).InfoS("Policy successfully applied for service", "serviceInfo", svcInfo)
	}

	if proxier.healthzServer != nil {
		proxier.healthzServer.Updated()
	}
	metrics.SyncProxyRulesLastTimestamp.SetToCurrentTime()

	// Update service healthchecks.  The endpoints list might include services that are
	// not "OnlyLocal", but the services list will not, and the serviceHealthServer
	// will just drop those endpoints.
	if err := proxier.serviceHealthServer.SyncServices(serviceUpdateResult.HCServiceNodePorts); err != nil {
		klog.ErrorS(err, "Error syncing healthcheck services")
	}
	if err := proxier.serviceHealthServer.SyncEndpoints(endpointUpdateResult.HCEndpointsLocalIPSize); err != nil {
		klog.ErrorS(err, "Error syncing healthcheck endpoints")
	}

	// Finish housekeeping.
	// TODO: these could be made more consistent.
	for _, svcIP := range staleServices.UnsortedList() {
		// TODO : Check if this is required to cleanup stale services here
		klog.V(5).InfoS("Pending delete stale service IP connections", "IP", svcIP)
	}

	// remove stale endpoint refcount entries
	for hnsID, referenceCount := range proxier.endPointsRefCount {
		if *referenceCount <= 0 {
			delete(proxier.endPointsRefCount, hnsID)
		}
	}
}<|MERGE_RESOLUTION|>--- conflicted
+++ resolved
@@ -64,7 +64,9 @@
 	hcnDSRSupported           = hcn.DSRSupported
 	hcnRemoteSubnetSupported  = hcn.RemoteSubnetSupported
 
-	hns, supportedFeatures = newHostNetworkService()
+	hnsV2 HostNetworkService = hns{
+		hcnUtils: &hcnUtils{},
+	}
 )
 
 // KernelCompatTester tests whether the required kernel capabilities are
@@ -160,16 +162,10 @@
 const NETWORK_TYPE_OVERLAY = "overlay"
 
 func newHostNetworkService() (HostNetworkService, hcn.SupportedFeatures) {
-<<<<<<< HEAD
-	var hns HostNetworkService
-	hns = hnsV1{}
+	var h HostNetworkService
 	supportedFeatures := hcnGetSupportedFeatures()
-=======
-	var h HostNetworkService
-	supportedFeatures := hcn.GetSupportedFeatures()
->>>>>>> aea9f988
 	if supportedFeatures.Api.V2 {
-		h = hns{}
+		h = hnsV2
 	} else {
 		panic("Windows HNS Api V2 required. This version of windows does not support API V2")
 	}
@@ -224,6 +220,7 @@
 	}
 
 	// check if network is using overlay
+	hns, _ := newHostNetworkService()
 	networkName, err := getNetworkName(networkName)
 	if err != nil {
 		klog.ErrorS(err, "Unable to determine dual-stack status, falling back to single-stack")
@@ -437,6 +434,7 @@
 		isLocal:         true,
 		macAddress:      mac,
 		providerAddress: providerAddress,
+		hns:             hns,
 
 		ready:       true,
 		serving:     true,
@@ -1110,6 +1108,7 @@
 					isLocal:         false,
 					macAddress:      proxier.hostMac,
 					providerAddress: proxier.nodeIP.String(),
+					hns:             proxier.hns,
 				}
 
 				newHnsEndpoint, err := hns.createEndpoint(hnsEndpoint, hnsNetworkName)
@@ -1382,7 +1381,7 @@
 					klog.ErrorS(err, "Policy creation failed")
 					continue
 				}
-				lbIngressIP.hnsID = hnsLoadBalancer.hnsID
+				lbIngressIP.hnsID = hnsLoadBalancer.hnsID // Prince Pereira: Check with Sravanth
 				klog.V(3).InfoS("Hns LoadBalancer resource created for loadBalancer Ingress resources", "lbIngressIP", lbIngressIP)
 			} else {
 				klog.V(3).InfoS("Skipped creating Hns LoadBalancer for loadBalancer Ingress resources", "lbIngressIP", lbIngressIP)
