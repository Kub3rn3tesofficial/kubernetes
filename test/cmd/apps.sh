--- conflicted
+++ resolved
@@ -519,21 +519,11 @@
   # Pre-condition: no replica set exists
   kube::test::get_object_assert rs "{{range.items}}{{${id_field:?}}}:{{end}}" ''
   # Command
-<<<<<<< HEAD
   kubectl create -f hack/testdata/frontend-replicaset.yaml "${kube_flags[@]}"
-=======
-  #TODO(mortent): Remove this workaround when ReplicaSet bug described in issue #69376 is fixed
-  local replicaset_name="frontend-no-cascade"
-  sed -r 's/^(\s*)(name\s*:\s*frontend\s*$)/\1name: '"${replicaset_name:?}"'/' hack/testdata/frontend-replicaset.yaml | kubectl create "${kube_flags[@]:?}" -f -
->>>>>>> 9b2231a2
   # wait for all 3 pods to be set up
   kube::test::wait_object_assert 'pods -l "tier=frontend"' "{{range.items}}{{${pod_container_name_field:?}}}:{{end}}" 'php-redis:php-redis:php-redis:'
   kube::log::status "Deleting rs"
-<<<<<<< HEAD
   kubectl delete rs frontend "${kube_flags[@]}" --cascade=false
-=======
-  kubectl delete rs "${replicaset_name}" "${kube_flags[@]:?}" --cascade=false
->>>>>>> 9b2231a2
   # Wait for the rs to be deleted.
   kube::test::wait_object_assert rs "{{range.items}}{{${id_field:?}}}:{{end}}" ''
   # Post-condition: All 3 pods still remain from frontend replica set
