/*
Copyright 2014 The Kubernetes Authors.

Licensed under the Apache License, Version 2.0 (the "License");
you may not use this file except in compliance with the License.
You may obtain a copy of the License at

    http://www.apache.org/licenses/LICENSE-2.0

Unless required by applicable law or agreed to in writing, software
distributed under the License is distributed on an "AS IS" BASIS,
WITHOUT WARRANTIES OR CONDITIONS OF ANY KIND, either express or implied.
See the License for the specific language governing permissions and
limitations under the License.
*/

package cache

import (
	"errors"
	"fmt"
	"sync"
	"time"

	"k8s.io/apimachinery/pkg/util/sets"

	"k8s.io/klog/v2"
	utiltrace "k8s.io/utils/trace"
)

// DeltaFIFOOptions is the configuration parameters for DeltaFIFO. All are
// optional.
type DeltaFIFOOptions struct {

	// KeyFunction is used to figure out what key an object should have. (It's
	// exposed in the returned DeltaFIFO's KeyOf() method, with additional
	// handling around deleted objects and queue state).
	// Optional, the default is MetaNamespaceKeyFunc.
	KeyFunction KeyFunc

	// KnownObjects is expected to return a list of keys that the consumer of
	// this queue "knows about". It is used to decide which items are missing
	// when Replace() is called; 'Deleted' deltas are produced for the missing items.
	// KnownObjects may be nil if you can tolerate missing deletions on Replace().
	KnownObjects KeyListerGetter

	// EmitDeltaTypeReplaced indicates that the queue consumer
	// understands the Replaced DeltaType. Before the `Replaced` event type was
	// added, calls to Replace() were handled the same as Sync(). For
	// backwards-compatibility purposes, this is false by default.
	// When true, `Replaced` events will be sent for items passed to a Replace() call.
	// When false, `Sync` events will be sent instead.
	EmitDeltaTypeReplaced bool

	// If set, will be called for objects before enqueueing them. Please
	// see the comment on TransformFunc for details.
	Transformer TransformFunc
}

// DeltaFIFO is like FIFO, but differs in two ways.  One is that the
// accumulator associated with a given object's key is not that object
// but rather a Deltas, which is a slice of Delta values for that
// object.  Applying an object to a Deltas means to append a Delta
// except when the potentially appended Delta is a Deleted and the
// Deltas already ends with a Deleted.  In that case the Deltas does
// not grow, although the terminal Deleted will be replaced by the new
// Deleted if the older Deleted's object is a
// DeletedFinalStateUnknown.
//
// The other difference is that DeltaFIFO has two additional ways that
// an object can be applied to an accumulator: Replaced and Sync.
// If EmitDeltaTypeReplaced is not set to true, Sync will be used in
// replace events for backwards compatibility.  Sync is used for periodic
// resync events.
//
// DeltaFIFO is a producer-consumer queue, where a Reflector is
// intended to be the producer, and the consumer is whatever calls
// the Pop() method.
//
// DeltaFIFO solves this use case:
//   - You want to process every object change (delta) at most once.
//   - When you process an object, you want to see everything
//     that's happened to it since you last processed it.
//   - You want to process the deletion of some of the objects.
//   - You might want to periodically reprocess objects.
//
// DeltaFIFO's Pop(), Get(), and GetByKey() methods return
// interface{} to satisfy the Store/Queue interfaces, but they
// will always return an object of type Deltas. List() returns
// the newest object from each accumulator in the FIFO.
//
// A DeltaFIFO's knownObjects KeyListerGetter provides the abilities
// to list Store keys and to get objects by Store key.  The objects in
// question are called "known objects" and this set of objects
// modifies the behavior of the Delete, Replace, and Resync methods
// (each in a different way).
//
// A note on threading: If you call Pop() in parallel from multiple
// threads, you could end up with multiple threads processing slightly
// different versions of the same object.
type DeltaFIFO struct {
	// lock/cond protects access to 'items' and 'queue'.
	lock sync.RWMutex
	cond sync.Cond

	// `items` maps a key to a Deltas.
	// Each such Deltas has at least one Delta.
	items map[string]Deltas

	// `queue` maintains FIFO order of keys for consumption in Pop().
	// There are no duplicates in `queue`.
	// A key is in `queue` if and only if it is in `items`.
	queue []string

	// populated is true if the first batch of items inserted by Replace() has been populated
	// or Delete/Add/Update/AddIfNotPresent was called first.
	populated bool
	// initialPopulationCount is the number of items inserted by the first call of Replace()
	initialPopulationCount int

	// keyFunc is used to make the key used for queued item
	// insertion and retrieval, and should be deterministic.
	keyFunc KeyFunc

	// knownObjects list keys that are "known" --- affecting Delete(),
	// Replace(), and Resync()
	knownObjects KeyListerGetter

	// Used to indicate a queue is closed so a control loop can exit when a queue is empty.
	// Currently, not used to gate any of CRUD operations.
	closed bool

	// emitDeltaTypeReplaced is whether to emit the Replaced or Sync
	// DeltaType when Replace() is called (to preserve backwards compat).
	emitDeltaTypeReplaced bool

	// Called with every object if non-nil.
	transformer TransformFunc
}

// TransformFunc allows for transforming an object before it will be processed.
//
// The most common usage pattern is to clean-up some parts of the object to
// reduce component memory usage if a given component doesn't care about them.
//
// New in v1.27: TransformFunc sees the object before any other actor, and it
// is now safe to mutate the object in place instead of making a copy.
//
// It's recommended for the TransformFunc to be idempotent.
// It MUST be idempotent if objects already present in the cache are passed to
// the Replace() to avoid re-mutating them. Default informers do not pass
// existing objects to Replace though.
//
// Note that TransformFunc is called while inserting objects into the
// notification queue and is therefore extremely performance sensitive; please
// do not do anything that will take a long time.
type TransformFunc func(interface{}) (interface{}, error)

// DeltaType is the type of a change (addition, deletion, etc)
type DeltaType string

// Change type definition
const (
	Added   DeltaType = "Added"
	Updated DeltaType = "Updated"
	Deleted DeltaType = "Deleted"
	// Replaced is emitted when we encountered watch errors and had to do a
	// relist. We don't know if the replaced object has changed.
	//
	// NOTE: Previous versions of DeltaFIFO would use Sync for Replace events
	// as well. Hence, Replaced is only emitted when the option
	// EmitDeltaTypeReplaced is true.
	Replaced DeltaType = "Replaced"
	// Sync is for synthetic events during a periodic resync.
	Sync DeltaType = "Sync"
)

// Delta is a member of Deltas (a list of Delta objects) which
// in its turn is the type stored by a DeltaFIFO. It tells you what
// change happened, and the object's state after* that change.
//
// [*] Unless the change is a deletion, and then you'll get the final
// state of the object before it was deleted.
type Delta struct {
	Type   DeltaType
	Object interface{}
}

// Deltas is a list of one or more 'Delta's to an individual object.
// The oldest delta is at index 0, the newest delta is the last one.
type Deltas []Delta

// NewDeltaFIFO returns a Queue which can be used to process changes to items.
//
// keyFunc is used to figure out what key an object should have. (It is
// exposed in the returned DeltaFIFO's KeyOf() method, with additional handling
// around deleted objects and queue state).
//
// 'knownObjects' may be supplied to modify the behavior of Delete,
// Replace, and Resync.  It may be nil if you do not need those
// modifications.
//
// TODO: consider merging keyLister with this object, tracking a list of
// "known" keys when Pop() is called. Have to think about how that
// affects error retrying.
//
//	NOTE: It is possible to misuse this and cause a race when using an
//	external known object source.
//	Whether there is a potential race depends on how the consumer
//	modifies knownObjects. In Pop(), process function is called under
//	lock, so it is safe to update data structures in it that need to be
//	in sync with the queue (e.g. knownObjects).
//
//	Example:
//	In case of sharedIndexInformer being a consumer
//	(https://github.com/kubernetes/kubernetes/blob/0cdd940f/staging/src/k8s.io/client-go/tools/cache/shared_informer.go#L192),
//	there is no race as knownObjects (s.indexer) is modified safely
//	under DeltaFIFO's lock. The only exceptions are GetStore() and
//	GetIndexer() methods, which expose ways to modify the underlying
//	storage. Currently these two methods are used for creating Lister
//	and internal tests.
//
// Also see the comment on DeltaFIFO.
//
// Warning: This constructs a DeltaFIFO that does not differentiate between
// events caused by a call to Replace (e.g., from a relist, which may
// contain object updates), and synthetic events caused by a periodic resync
// (which just emit the existing object). See https://issue.k8s.io/86015 for details.
//
// Use `NewDeltaFIFOWithOptions(DeltaFIFOOptions{..., EmitDeltaTypeReplaced: true})`
// instead to receive a `Replaced` event depending on the type.
//
// Deprecated: Equivalent to NewDeltaFIFOWithOptions(DeltaFIFOOptions{KeyFunction: keyFunc, KnownObjects: knownObjects})
func NewDeltaFIFO(keyFunc KeyFunc, knownObjects KeyListerGetter) *DeltaFIFO {
	return NewDeltaFIFOWithOptions(DeltaFIFOOptions{
		KeyFunction:  keyFunc,
		KnownObjects: knownObjects,
	})
}

// NewDeltaFIFOWithOptions returns a Queue which can be used to process changes to
// items. See also the comment on DeltaFIFO.
func NewDeltaFIFOWithOptions(opts DeltaFIFOOptions) *DeltaFIFO {
	if opts.KeyFunction == nil {
		opts.KeyFunction = MetaNamespaceKeyFunc
	}

	f := &DeltaFIFO{
		items:        map[string]Deltas{},
		queue:        []string{},
		keyFunc:      opts.KeyFunction,
		knownObjects: opts.KnownObjects,

		emitDeltaTypeReplaced: opts.EmitDeltaTypeReplaced,
		transformer:           opts.Transformer,
	}
	f.cond.L = &f.lock
	return f
}

var (
	_ = Queue(&DeltaFIFO{}) // DeltaFIFO is a Queue
)

var (
	// ErrZeroLengthDeltasObject is returned in a KeyError if a Deltas
	// object with zero length is encountered (should be impossible,
	// but included for completeness).
	ErrZeroLengthDeltasObject = errors.New("0 length Deltas object; can't get key")
)

// Close the queue.
func (f *DeltaFIFO) Close() {
	f.lock.Lock()
	defer f.lock.Unlock()
	f.closed = true
	f.cond.Broadcast()
}

// KeyOf exposes f's keyFunc, but also detects the key of a Deltas object or
// DeletedFinalStateUnknown objects.
func (f *DeltaFIFO) KeyOf(obj interface{}) (string, error) {
	if d, ok := obj.(Deltas); ok {
		if len(d) == 0 {
			return "", KeyError{obj, ErrZeroLengthDeltasObject}
		}
		obj = d.Newest().Object
	}
	if d, ok := obj.(DeletedFinalStateUnknown); ok {
		return d.Key, nil
	}
	return f.keyFunc(obj)
}

// HasSynced returns true if an Add/Update/Delete/AddIfNotPresent are called first,
// or the first batch of items inserted by Replace() has been popped.
func (f *DeltaFIFO) HasSynced() bool {
	f.lock.Lock()
	defer f.lock.Unlock()
	return f.hasSynced_locked()
}

func (f *DeltaFIFO) hasSynced_locked() bool {
	return f.populated && f.initialPopulationCount == 0
}

// Add inserts an item, and puts it in the queue. The item is only enqueued
// if it doesn't already exist in the set.
func (f *DeltaFIFO) Add(obj interface{}) error {
	f.lock.Lock()
	defer f.lock.Unlock()
	f.populated = true
	return f.queueActionLocked(Added, obj)
}

// Update is just like Add, but makes an Updated Delta.
func (f *DeltaFIFO) Update(obj interface{}) error {
	f.lock.Lock()
	defer f.lock.Unlock()
	f.populated = true
	return f.queueActionLocked(Updated, obj)
}

// Delete is just like Add, but makes a Deleted Delta. If the given
// object does not already exist, it will be ignored. (It may have
// already been deleted by a Replace (re-list), for example.)  In this
// method `f.knownObjects`, if not nil, provides (via GetByKey)
// _additional_ objects that are considered to already exist.
func (f *DeltaFIFO) Delete(obj interface{}) error {
	id, err := f.KeyOf(obj)
	if err != nil {
		return KeyError{obj, err}
	}
	f.lock.Lock()
	defer f.lock.Unlock()
	f.populated = true
	if f.knownObjects == nil {
		if _, exists := f.items[id]; !exists {
			// Presumably, this was deleted when a relist happened.
			// Don't provide a second report of the same deletion.
			return nil
		}
	} else {
		// We only want to skip the "deletion" action if the object doesn't
		// exist in knownObjects and it doesn't have corresponding item in items.
		// Note that even if there is a "deletion" action in items, we can ignore it,
		// because it will be deduped automatically in "queueActionLocked"
		_, exists, err := f.knownObjects.GetByKey(id)
		_, itemsExist := f.items[id]
		if err == nil && !exists && !itemsExist {
			// Presumably, this was deleted when a relist happened.
			// Don't provide a second report of the same deletion.
			return nil
		}
	}

	// exist in items and/or KnownObjects
	return f.queueActionLocked(Deleted, obj)
}

// AddIfNotPresent inserts an item, and puts it in the queue. If the item is already
// present in the set, it is neither enqueued nor added to the set.
//
// This is useful in a single producer/consumer scenario so that the consumer can
// safely retry items without contending with the producer and potentially enqueueing
// stale items.
//
// Important: obj must be a Deltas (the output of the Pop() function). Yes, this is
// different from the Add/Update/Delete functions.
func (f *DeltaFIFO) AddIfNotPresent(obj interface{}) error {
	deltas, ok := obj.(Deltas)
	if !ok {
		return fmt.Errorf("object must be of type deltas, but got: %#v", obj)
	}
	id, err := f.KeyOf(deltas)
	if err != nil {
		return KeyError{obj, err}
	}
	f.lock.Lock()
	defer f.lock.Unlock()
	f.addIfNotPresent(id, deltas)
	return nil
}

// addIfNotPresent inserts deltas under id if it does not exist, and assumes the caller
// already holds the fifo lock.
func (f *DeltaFIFO) addIfNotPresent(id string, deltas Deltas) {
	f.populated = true
	if _, exists := f.items[id]; exists {
		return
	}

	f.queue = append(f.queue, id)
	f.items[id] = deltas
	f.cond.Broadcast()
}

// re-listing and watching can deliver the same update multiple times in any
// order. This will combine the most recent two deltas if they are the same.
func dedupDeltas(deltas Deltas) Deltas {
	n := len(deltas)
	if n < 2 {
		return deltas
	}
	a := &deltas[n-1]
	b := &deltas[n-2]
	if out := isDup(a, b); out != nil {
		deltas[n-2] = *out
		return deltas[:n-1]
	}
	return deltas
}

// If a & b represent the same event, returns the delta that ought to be kept.
// Otherwise, returns nil.
// TODO: is there anything other than deletions that need deduping?
func isDup(a, b *Delta) *Delta {
	if out := isDeletionDup(a, b); out != nil {
		return out
	}
	// TODO: Detect other duplicate situations? Are there any?
	return nil
}

// keep the one with the most information if both are deletions.
func isDeletionDup(a, b *Delta) *Delta {
	if b.Type != Deleted || a.Type != Deleted {
		return nil
	}
	// Do more sophisticated checks, or is this sufficient?
	if _, ok := b.Object.(DeletedFinalStateUnknown); ok {
		return a
	}
	return b
}

// queueActionLocked appends to the delta list for the object.
// Caller must lock first.
func (f *DeltaFIFO) queueActionLocked(actionType DeltaType, obj interface{}) error {
	return f.queueActionInternalLocked(actionType, actionType, obj)
}

// queueActionInternalLocked appends to the delta list for the object.
// The actionType is emitted and must honor emitDeltaTypeReplaced.
// The internalActionType is only used within this function and must
// ignore emitDeltaTypeReplaced.
// Caller must lock first.
func (f *DeltaFIFO) queueActionInternalLocked(actionType, internalActionType DeltaType, obj interface{}) error {
	id, err := f.KeyOf(obj)
	if err != nil {
		return KeyError{obj, err}
	}

	// Every object comes through this code path once, so this is a good
<<<<<<< HEAD
	// place to call the transform func.  If obj is a
	// DeletedFinalStateUnknown tombstone, then the contained inner object
	// will already have gone through the transformer, but we document that
	// this can happen. In cases involving Replace(), such an object can
	// come through multiple times.
=======
	// place to call the transform func.
	//
	// If obj is a DeletedFinalStateUnknown tombstone or the action is a Sync,
	// then the object have already gone through the transformer.
	//
	// If the objects already present in the cache are passed to Replace(),
	// the transformer must be idempotent to avoid re-mutating them,
	// or coordinate with all readers from the cache to avoid data races.
	// Default informers do not pass existing objects to Replace.
>>>>>>> 02365ece
	if f.transformer != nil {
		_, isTombstone := obj.(DeletedFinalStateUnknown)
		if !isTombstone && internalActionType != Sync {
			var err error
			obj, err = f.transformer(obj)
			if err != nil {
				return err
			}
		}
	}

	oldDeltas := f.items[id]
	newDeltas := append(oldDeltas, Delta{actionType, obj})
	newDeltas = dedupDeltas(newDeltas)

	if len(newDeltas) > 0 {
		if _, exists := f.items[id]; !exists {
			f.queue = append(f.queue, id)
		}
		f.items[id] = newDeltas
		f.cond.Broadcast()
	} else {
		// This never happens, because dedupDeltas never returns an empty list
		// when given a non-empty list (as it is here).
		// If somehow it happens anyway, deal with it but complain.
		if oldDeltas == nil {
			klog.Errorf("Impossible dedupDeltas for id=%q: oldDeltas=%#+v, obj=%#+v; ignoring", id, oldDeltas, obj)
			return nil
		}
		klog.Errorf("Impossible dedupDeltas for id=%q: oldDeltas=%#+v, obj=%#+v; breaking invariant by storing empty Deltas", id, oldDeltas, obj)
		f.items[id] = newDeltas
		return fmt.Errorf("Impossible dedupDeltas for id=%q: oldDeltas=%#+v, obj=%#+v; broke DeltaFIFO invariant by storing empty Deltas", id, oldDeltas, obj)
	}
	return nil
}

// List returns a list of all the items; it returns the object
// from the most recent Delta.
// You should treat the items returned inside the deltas as immutable.
func (f *DeltaFIFO) List() []interface{} {
	f.lock.RLock()
	defer f.lock.RUnlock()
	return f.listLocked()
}

func (f *DeltaFIFO) listLocked() []interface{} {
	list := make([]interface{}, 0, len(f.items))
	for _, item := range f.items {
		list = append(list, item.Newest().Object)
	}
	return list
}

// ListKeys returns a list of all the keys of the objects currently
// in the FIFO.
func (f *DeltaFIFO) ListKeys() []string {
	f.lock.RLock()
	defer f.lock.RUnlock()
	list := make([]string, 0, len(f.queue))
	list = append(list, f.queue...)
	return list
}

// Get returns the complete list of deltas for the requested item,
// or sets exists=false.
// You should treat the items returned inside the deltas as immutable.
func (f *DeltaFIFO) Get(obj interface{}) (item interface{}, exists bool, err error) {
	key, err := f.KeyOf(obj)
	if err != nil {
		return nil, false, KeyError{obj, err}
	}
	return f.GetByKey(key)
}

// GetByKey returns the complete list of deltas for the requested item,
// setting exists=false if that list is empty.
// You should treat the items returned inside the deltas as immutable.
func (f *DeltaFIFO) GetByKey(key string) (item interface{}, exists bool, err error) {
	f.lock.RLock()
	defer f.lock.RUnlock()
	d, exists := f.items[key]
	if exists {
		// Copy item's slice so operations on this slice
		// won't interfere with the object we return.
		d = copyDeltas(d)
	}
	return d, exists, nil
}

// IsClosed checks if the queue is closed
func (f *DeltaFIFO) IsClosed() bool {
	f.lock.Lock()
	defer f.lock.Unlock()
	return f.closed
}

// Pop blocks until the queue has some items, and then returns one.  If
// multiple items are ready, they are returned in the order in which they were
// added/updated. The item is removed from the queue (and the store) before it
// is returned, so if you don't successfully process it, you need to add it back
// with AddIfNotPresent().
// process function is called under lock, so it is safe to update data structures
// in it that need to be in sync with the queue (e.g. knownKeys). The PopProcessFunc
// may return an instance of ErrRequeue with a nested error to indicate the current
// item should be requeued (equivalent to calling AddIfNotPresent under the lock).
// process should avoid expensive I/O operation so that other queue operations, i.e.
// Add() and Get(), won't be blocked for too long.
//
// Pop returns a 'Deltas', which has a complete list of all the things
// that happened to the object (deltas) while it was sitting in the queue.
func (f *DeltaFIFO) Pop(process PopProcessFunc) (interface{}, error) {
	f.lock.Lock()
	defer f.lock.Unlock()
	for {
		for len(f.queue) == 0 {
			// When the queue is empty, invocation of Pop() is blocked until new item is enqueued.
			// When Close() is called, the f.closed is set and the condition is broadcasted.
			// Which causes this loop to continue and return from the Pop().
			if f.closed {
				return nil, ErrFIFOClosed
			}

			f.cond.Wait()
		}
		isInInitialList := !f.hasSynced_locked()
		id := f.queue[0]
		f.queue = f.queue[1:]
		depth := len(f.queue)
		if f.initialPopulationCount > 0 {
			f.initialPopulationCount--
		}
		item, ok := f.items[id]
		if !ok {
			// This should never happen
			klog.Errorf("Inconceivable! %q was in f.queue but not f.items; ignoring.", id)
			continue
		}
		delete(f.items, id)
		// Only log traces if the queue depth is greater than 10 and it takes more than
		// 100 milliseconds to process one item from the queue.
		// Queue depth never goes high because processing an item is locking the queue,
		// and new items can't be added until processing finish.
		// https://github.com/kubernetes/kubernetes/issues/103789
		if depth > 10 {
			trace := utiltrace.New("DeltaFIFO Pop Process",
				utiltrace.Field{Key: "ID", Value: id},
				utiltrace.Field{Key: "Depth", Value: depth},
				utiltrace.Field{Key: "Reason", Value: "slow event handlers blocking the queue"})
			defer trace.LogIfLong(100 * time.Millisecond)
		}
		err := process(item, isInInitialList)
		if e, ok := err.(ErrRequeue); ok {
			f.addIfNotPresent(id, item)
			err = e.Err
		}
		// Don't need to copyDeltas here, because we're transferring
		// ownership to the caller.
		return item, err
	}
}

// Replace atomically does two things: (1) it adds the given objects
// using the Sync or Replace DeltaType and then (2) it does some deletions.
// In particular: for every pre-existing key K that is not the key of
// an object in `list` there is the effect of
// `Delete(DeletedFinalStateUnknown{K, O})` where O is the latest known
// object of K. The pre-existing keys are those in the union set of the keys in
// `f.items` and `f.knownObjects` (if not nil). The last known object for key K is
// the one present in the last delta in `f.items`. If there is no delta for K
// in `f.items`, it is the object in `f.knownObjects`
func (f *DeltaFIFO) Replace(list []interface{}, _ string) error {
	f.lock.Lock()
	defer f.lock.Unlock()
	keys := make(sets.String, len(list))

	// keep backwards compat for old clients
	action := Sync
	if f.emitDeltaTypeReplaced {
		action = Replaced
	}

	// Add Sync/Replaced action for each new item.
	for _, item := range list {
		key, err := f.KeyOf(item)
		if err != nil {
			return KeyError{item, err}
		}
		keys.Insert(key)
		if err := f.queueActionInternalLocked(action, Replaced, item); err != nil {
			return fmt.Errorf("couldn't enqueue object: %v", err)
		}
	}

	// Do deletion detection against objects in the queue
	queuedDeletions := 0
	for k, oldItem := range f.items {
		if keys.Has(k) {
			continue
		}
		// Delete pre-existing items not in the new list.
		// This could happen if watch deletion event was missed while
		// disconnected from apiserver.
		var deletedObj interface{}
		if n := oldItem.Newest(); n != nil {
			deletedObj = n.Object

			// if the previous object is a DeletedFinalStateUnknown, we have to extract the actual Object
			if d, ok := deletedObj.(DeletedFinalStateUnknown); ok {
				deletedObj = d.Obj
			}
		}
		queuedDeletions++
		if err := f.queueActionLocked(Deleted, DeletedFinalStateUnknown{k, deletedObj}); err != nil {
			return err
		}
	}

	if f.knownObjects != nil {
		// Detect deletions for objects not present in the queue, but present in KnownObjects
		knownKeys := f.knownObjects.ListKeys()
		for _, k := range knownKeys {
			if keys.Has(k) {
				continue
			}
			if len(f.items[k]) > 0 {
				continue
			}

			deletedObj, exists, err := f.knownObjects.GetByKey(k)
			if err != nil {
				deletedObj = nil
				klog.Errorf("Unexpected error %v during lookup of key %v, placing DeleteFinalStateUnknown marker without object", err, k)
			} else if !exists {
				deletedObj = nil
				klog.Infof("Key %v does not exist in known objects store, placing DeleteFinalStateUnknown marker without object", k)
			}
			queuedDeletions++
			if err := f.queueActionLocked(Deleted, DeletedFinalStateUnknown{k, deletedObj}); err != nil {
				return err
			}
		}
	}

	if !f.populated {
		f.populated = true
		f.initialPopulationCount = keys.Len() + queuedDeletions
	}

	return nil
}

// Resync adds, with a Sync type of Delta, every object listed by
// `f.knownObjects` whose key is not already queued for processing.
// If `f.knownObjects` is `nil` then Resync does nothing.
func (f *DeltaFIFO) Resync() error {
	f.lock.Lock()
	defer f.lock.Unlock()

	if f.knownObjects == nil {
		return nil
	}

	keys := f.knownObjects.ListKeys()
	for _, k := range keys {
		if err := f.syncKeyLocked(k); err != nil {
			return err
		}
	}
	return nil
}

func (f *DeltaFIFO) syncKeyLocked(key string) error {
	obj, exists, err := f.knownObjects.GetByKey(key)
	if err != nil {
		klog.Errorf("Unexpected error %v during lookup of key %v, unable to queue object for sync", err, key)
		return nil
	} else if !exists {
		klog.Infof("Key %v does not exist in known objects store, unable to queue object for sync", key)
		return nil
	}

	// If we are doing Resync() and there is already an event queued for that object,
	// we ignore the Resync for it. This is to avoid the race, in which the resync
	// comes with the previous value of object (since queueing an event for the object
	// doesn't trigger changing the underlying store <knownObjects>.
	id, err := f.KeyOf(obj)
	if err != nil {
		return KeyError{obj, err}
	}
	if len(f.items[id]) > 0 {
		return nil
	}

	if err := f.queueActionLocked(Sync, obj); err != nil {
		return fmt.Errorf("couldn't queue object: %v", err)
	}
	return nil
}

// A KeyListerGetter is anything that knows how to list its keys and look up by key.
type KeyListerGetter interface {
	KeyLister
	KeyGetter
}

// A KeyLister is anything that knows how to list its keys.
type KeyLister interface {
	ListKeys() []string
}

// A KeyGetter is anything that knows how to get the value stored under a given key.
type KeyGetter interface {
	// GetByKey returns the value associated with the key, or sets exists=false.
	GetByKey(key string) (value interface{}, exists bool, err error)
}

// Oldest is a convenience function that returns the oldest delta, or
// nil if there are no deltas.
func (d Deltas) Oldest() *Delta {
	if len(d) > 0 {
		return &d[0]
	}
	return nil
}

// Newest is a convenience function that returns the newest delta, or
// nil if there are no deltas.
func (d Deltas) Newest() *Delta {
	if n := len(d); n > 0 {
		return &d[n-1]
	}
	return nil
}

// copyDeltas returns a shallow copy of d; that is, it copies the slice but not
// the objects in the slice. This allows Get/List to return an object that we
// know won't be clobbered by a subsequent modifications.
func copyDeltas(d Deltas) Deltas {
	d2 := make(Deltas, len(d))
	copy(d2, d)
	return d2
}

// DeletedFinalStateUnknown is placed into a DeltaFIFO in the case where an object
// was deleted but the watch deletion event was missed while disconnected from
// apiserver. In this case we don't know the final "resting" state of the object, so
// there's a chance the included `Obj` is stale.
type DeletedFinalStateUnknown struct {
	Key string
	Obj interface{}
}<|MERGE_RESOLUTION|>--- conflicted
+++ resolved
@@ -451,14 +451,7 @@
 		return KeyError{obj, err}
 	}
 
-	// Every object comes through this code path once, so this is a good
-<<<<<<< HEAD
-	// place to call the transform func.  If obj is a
-	// DeletedFinalStateUnknown tombstone, then the contained inner object
-	// will already have gone through the transformer, but we document that
-	// this can happen. In cases involving Replace(), such an object can
-	// come through multiple times.
-=======
+  // Every object comes through this code path once, so this is a good
 	// place to call the transform func.
 	//
 	// If obj is a DeletedFinalStateUnknown tombstone or the action is a Sync,
@@ -468,7 +461,6 @@
 	// the transformer must be idempotent to avoid re-mutating them,
 	// or coordinate with all readers from the cache to avoid data races.
 	// Default informers do not pass existing objects to Replace.
->>>>>>> 02365ece
 	if f.transformer != nil {
 		_, isTombstone := obj.(DeletedFinalStateUnknown)
 		if !isTombstone && internalActionType != Sync {
