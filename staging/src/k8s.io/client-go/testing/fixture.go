--- conflicted
+++ resolved
@@ -138,13 +138,8 @@
 			if err != nil {
 				return true, nil, err
 			}
-<<<<<<< HEAD
-			// Only supports strategic merge patch and JSONPatch as coded.
+
 			switch pt := action.GetPatchType(); pt {
-=======
-
-			switch action.GetPatchType() {
->>>>>>> f8024ab0
 			case types.JSONPatchType:
 				patch, err := jsonpatch.DecodePatch(action.GetPatch())
 				if err != nil {
