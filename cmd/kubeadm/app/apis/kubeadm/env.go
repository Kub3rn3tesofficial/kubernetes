--- conflicted
+++ resolved
@@ -34,11 +34,7 @@
 		"host_pki_path":      "/etc/kubernetes/pki",
 		"host_etcd_path":     "/var/lib/etcd",
 		"hyperkube_image":    "",
-<<<<<<< HEAD
-		"repo_prefix":	      "",
-=======
 		"repo_prefix":	      "gcr.io/google_containers",
->>>>>>> 8a5308e7
 		"discovery_image":    fmt.Sprintf("gcr.io/google_containers/kube-discovery-%s:%s", runtime.GOARCH, "1.0"),
 		"etcd_image":         "",
 		"component_loglevel": "--v=4",
