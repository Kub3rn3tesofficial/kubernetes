<!DOCTYPE html>
<html lang="en">
<head>
<meta http-equiv="Content-Type" content="text/html; charset=UTF-8">
<meta name="generator" content="Asciidoctor 0.1.4">
<meta name="viewport" content="width=device-width, initial-scale=1.0">
<title>Top Level API Objects</title>
<style>
/* Asciidoctor default stylesheet | MIT License | http://asciidoctor.org */
article, aside, details, figcaption, figure, footer, header, hgroup, main, nav, section, summary { display: block; }
audio, canvas, video { display: inline-block; }
audio:not([controls]) { display: none; height: 0; }
[hidden] { display: none; }
html { background: #fff; color: #000; font-family: sans-serif; -ms-text-size-adjust: 100%; -webkit-text-size-adjust: 100%; }
body { margin: 0; }
a:focus { outline: thin dotted; }
a:active, a:hover { outline: 0; }
h1 { font-size: 2em; margin: 0.67em 0; }
abbr[title] { border-bottom: 1px dotted; }
b, strong { font-weight: bold; }
dfn { font-style: italic; }
hr { -moz-box-sizing: content-box; box-sizing: content-box; height: 0; }
mark { background: #ff0; color: #000; }
code, kbd, pre, samp { font-family: monospace, serif; font-size: 1em; }
pre { white-space: pre-wrap; }
q { quotes: "\201C" "\201D" "\2018" "\2019"; }
small { font-size: 80%; }
sub, sup { font-size: 75%; line-height: 0; position: relative; vertical-align: baseline; }
sup { top: -0.5em; }
sub { bottom: -0.25em; }
img { border: 0; }
svg:not(:root) { overflow: hidden; }
figure { margin: 0; }
fieldset { border: 1px solid #c0c0c0; margin: 0 2px; padding: 0.35em 0.625em 0.75em; }
legend { border: 0; padding: 0; }
button, input, select, textarea { font-family: inherit; font-size: 100%; margin: 0; }
button, input { line-height: normal; }
button, select { text-transform: none; }
button, html input[type="button"], input[type="reset"], input[type="submit"] { -webkit-appearance: button; cursor: pointer; }
button[disabled], html input[disabled] { cursor: default; }
input[type="checkbox"], input[type="radio"] { box-sizing: border-box; padding: 0; }
input[type="search"] { -webkit-appearance: textfield; -moz-box-sizing: content-box; -webkit-box-sizing: content-box; box-sizing: content-box; }
input[type="search"]::-webkit-search-cancel-button, input[type="search"]::-webkit-search-decoration { -webkit-appearance: none; }
button::-moz-focus-inner, input::-moz-focus-inner { border: 0; padding: 0; }
textarea { overflow: auto; vertical-align: top; }
table { border-collapse: collapse; border-spacing: 0; }
*, *:before, *:after { -moz-box-sizing: border-box; -webkit-box-sizing: border-box; box-sizing: border-box; }
html, body { font-size: 100%; }
body { background: white; color: #222222; padding: 0; margin: 0; font-family: "Helvetica Neue", "Helvetica", Helvetica, Arial, sans-serif; font-weight: normal; font-style: normal; line-height: 1; position: relative; cursor: auto; }
a:hover { cursor: pointer; }
a:focus { outline: none; }
img, object, embed { max-width: 100%; height: auto; }
object, embed { height: 100%; }
img { -ms-interpolation-mode: bicubic; }
#map_canvas img, #map_canvas embed, #map_canvas object, .map_canvas img, .map_canvas embed, .map_canvas object { max-width: none !important; }
.left { float: left !important; }
.right { float: right !important; }
.text-left { text-align: left !important; }
.text-right { text-align: right !important; }
.text-center { text-align: center !important; }
.text-justify { text-align: justify !important; }
.hide { display: none; }
.antialiased, body { -webkit-font-smoothing: antialiased; }
img { display: inline-block; vertical-align: middle; }
textarea { height: auto; min-height: 50px; }
select { width: 100%; }
p.lead, .paragraph.lead > p, #preamble > .sectionbody > .paragraph:first-of-type p { font-size: 1.21875em; line-height: 1.6; }
.subheader, #content #toctitle, .admonitionblock td.content > .title, .exampleblock > .title, .imageblock > .title, .videoblock > .title, .listingblock > .title, .literalblock > .title, .openblock > .title, .paragraph > .title, .quoteblock > .title, .sidebarblock > .title, .tableblock > .title, .verseblock > .title, .dlist > .title, .olist > .title, .ulist > .title, .qlist > .title, .hdlist > .title, .tableblock > caption { line-height: 1.4; color: #7a2518; font-weight: 300; margin-top: 0.2em; margin-bottom: 0.5em; }
div, dl, dt, dd, ul, ol, li, h1, h2, h3, #toctitle, .sidebarblock > .content > .title, h4, h5, h6, pre, form, p, blockquote, th, td { margin: 0; padding: 0; direction: ltr; }
a { color: #005498; text-decoration: underline; line-height: inherit; }
a:hover, a:focus { color: #00467f; }
a img { border: none; }
p { font-family: inherit; font-weight: normal; font-size: 1em; line-height: 1.6; margin-bottom: 1.25em; text-rendering: optimizeLegibility; }
p aside { font-size: 0.875em; line-height: 1.35; font-style: italic; }
h1, h2, h3, #toctitle, .sidebarblock > .content > .title, h4, h5, h6 { font-family: Georgia, "URW Bookman L", Helvetica, Arial, sans-serif; font-weight: normal; font-style: normal; color: #ba3925; text-rendering: optimizeLegibility; margin-top: 1em; margin-bottom: 0.5em; line-height: 1.2125em; }
h1 small, h2 small, h3 small, #toctitle small, .sidebarblock > .content > .title small, h4 small, h5 small, h6 small { font-size: 60%; color: #e99b8f; line-height: 0; }
h1 { font-size: 2.125em; }
h2 { font-size: 1.6875em; }
h3, #toctitle, .sidebarblock > .content > .title { font-size: 1.375em; }
h4 { font-size: 1.125em; }
h5 { font-size: 1.125em; }
h6 { font-size: 1em; }
hr { border: solid #dddddd; border-width: 1px 0 0; clear: both; margin: 1.25em 0 1.1875em; height: 0; }
em, i { font-style: italic; line-height: inherit; }
strong, b { font-weight: bold; line-height: inherit; }
small { font-size: 60%; line-height: inherit; }
code { font-family: Consolas, "Liberation Mono", Courier, monospace; font-weight: normal; color: #6d180b; }
ul, ol, dl { font-size: 1em; line-height: 1.6; margin-bottom: 1.25em; list-style-position: outside; font-family: inherit; }
ul, ol { margin-left: 1.5em; }
ul li ul, ul li ol { margin-left: 1.25em; margin-bottom: 0; font-size: 1em; }
ul.square li ul, ul.circle li ul, ul.disc li ul { list-style: inherit; }
ul.square { list-style-type: square; }
ul.circle { list-style-type: circle; }
ul.disc { list-style-type: disc; }
ul.no-bullet { list-style: none; }
ol li ul, ol li ol { margin-left: 1.25em; margin-bottom: 0; }
dl dt { margin-bottom: 0.3125em; font-weight: bold; }
dl dd { margin-bottom: 1.25em; }
abbr, acronym { text-transform: uppercase; font-size: 90%; color: #222222; border-bottom: 1px dotted #dddddd; cursor: help; }
abbr { text-transform: none; }
blockquote { margin: 0 0 1.25em; padding: 0.5625em 1.25em 0 1.1875em; border-left: 1px solid #dddddd; }
blockquote cite { display: block; font-size: inherit; color: #555555; }
blockquote cite:before { content: "\2014 \0020"; }
blockquote cite a, blockquote cite a:visited { color: #555555; }
blockquote, blockquote p { line-height: 1.6; color: #6f6f6f; }
.vcard { display: inline-block; margin: 0 0 1.25em 0; border: 1px solid #dddddd; padding: 0.625em 0.75em; }
.vcard li { margin: 0; display: block; }
.vcard .fn { font-weight: bold; font-size: 0.9375em; }
.vevent .summary { font-weight: bold; }
.vevent abbr { cursor: auto; text-decoration: none; font-weight: bold; border: none; padding: 0 0.0625em; }
@media only screen and (min-width: 768px) { h1, h2, h3, #toctitle, .sidebarblock > .content > .title, h4, h5, h6 { line-height: 1.4; }
  h1 { font-size: 2.75em; }
  h2 { font-size: 2.3125em; }
  h3, #toctitle, .sidebarblock > .content > .title { font-size: 1.6875em; }
  h4 { font-size: 1.4375em; } }
.print-only { display: none !important; }
@media print { * { background: transparent !important; color: #000 !important; box-shadow: none !important; text-shadow: none !important; }
  a, a:visited { text-decoration: underline; }
  a[href]:after { content: " (" attr(href) ")"; }
  abbr[title]:after { content: " (" attr(title) ")"; }
  .ir a:after, a[href^="javascript:"]:after, a[href^="#"]:after { content: ""; }
  pre, blockquote { border: 1px solid #999; page-break-inside: avoid; }
  thead { display: table-header-group; }
  tr, img { page-break-inside: avoid; }
  img { max-width: 100% !important; }
  @page { margin: 0.5cm; }
  p, h2, h3, #toctitle, .sidebarblock > .content > .title { orphans: 3; widows: 3; }
  h2, h3, #toctitle, .sidebarblock > .content > .title { page-break-after: avoid; }
  .hide-on-print { display: none !important; }
  .print-only { display: block !important; }
  .hide-for-print { display: none !important; }
  .show-for-print { display: inherit !important; } }
table { background: white; margin-bottom: 1.25em; border: solid 1px #dddddd; }
table thead, table tfoot { background: whitesmoke; font-weight: bold; }
table thead tr th, table thead tr td, table tfoot tr th, table tfoot tr td { padding: 0.5em 0.625em 0.625em; font-size: inherit; color: #222222; text-align: left; }
table tr th, table tr td { padding: 0.5625em 0.625em; font-size: inherit; color: #222222; }
table tr.even, table tr.alt, table tr:nth-of-type(even) { background: #f9f9f9; }
table thead tr th, table tfoot tr th, table tbody tr td, table tr td, table tfoot tr td { display: table-cell; line-height: 1.6; }
.clearfix:before, .clearfix:after, .float-group:before, .float-group:after { content: " "; display: table; }
.clearfix:after, .float-group:after { clear: both; }
*:not(pre) > code { font-size: 0.9375em; padding: 1px 3px 0; white-space: nowrap; background-color: #f2f2f2; border: 1px solid #cccccc; -webkit-border-radius: 4px; border-radius: 4px; text-shadow: none; }
pre, pre > code { line-height: 1.4; color: inherit; font-family: Consolas, "Liberation Mono", Courier, monospace; font-weight: normal; }
kbd.keyseq { color: #555555; }
kbd:not(.keyseq) { display: inline-block; color: #222222; font-size: 0.75em; line-height: 1.4; background-color: #F7F7F7; border: 1px solid #ccc; -webkit-border-radius: 3px; border-radius: 3px; -webkit-box-shadow: 0 1px 0 rgba(0, 0, 0, 0.2), 0 0 0 2px white inset; box-shadow: 0 1px 0 rgba(0, 0, 0, 0.2), 0 0 0 2px white inset; margin: -0.15em 0.15em 0 0.15em; padding: 0.2em 0.6em 0.2em 0.5em; vertical-align: middle; white-space: nowrap; }
kbd kbd:first-child { margin-left: 0; }
kbd kbd:last-child { margin-right: 0; }
.menuseq, .menu { color: #090909; }
p a > code:hover { color: #561309; }
#header, #content, #footnotes, #footer { width: 100%; margin-left: auto; margin-right: auto; margin-top: 0; margin-bottom: 0; max-width: 62.5em; *zoom: 1; position: relative; padding-left: 0.9375em; padding-right: 0.9375em; }
#header:before, #header:after, #content:before, #content:after, #footnotes:before, #footnotes:after, #footer:before, #footer:after { content: " "; display: table; }
#header:after, #content:after, #footnotes:after, #footer:after { clear: both; }
#header { margin-bottom: 2.5em; }
#header > h1 { color: black; font-weight: normal; border-bottom: 1px solid #dddddd; margin-bottom: -28px; padding-bottom: 32px; }
#header span { color: #6f6f6f; }
#header #revnumber { text-transform: capitalize; }
#header br { display: none; }
#header br + span { padding-left: 3px; }
#header br + span:before { content: "\2013 \0020"; }
#header br + span.author { padding-left: 0; }
#header br + span.author:before { content: ", "; }
#toc { border-bottom: 3px double #ebebeb; padding-bottom: 1.25em; }
#toc > ul { margin-left: 0.25em; }
#toc ul.sectlevel0 > li > a { font-style: italic; }
#toc ul.sectlevel0 ul.sectlevel1 { margin-left: 0; margin-top: 0.5em; margin-bottom: 0.5em; }
#toc ul { list-style-type: none; }
#toctitle { color: #7a2518; }
@media only screen and (min-width: 1280px) { body.toc2 { padding-left: 20em; }
  #toc.toc2 { position: fixed; width: 20em; left: 0; top: 0; border-right: 1px solid #ebebeb; border-bottom: 0; z-index: 1000; padding: 1em; height: 100%; overflow: auto; }
  #toc.toc2 #toctitle { margin-top: 0; }
  #toc.toc2 > ul { font-size: .95em; }
  #toc.toc2 ul ul { margin-left: 0; padding-left: 1.25em; }
  #toc.toc2 ul.sectlevel0 ul.sectlevel1 { padding-left: 0; margin-top: 0.5em; margin-bottom: 0.5em; }
  body.toc2.toc-right { padding-left: 0; padding-right: 20em; }
  body.toc2.toc-right #toc.toc2 { border-right: 0; border-left: 1px solid #ebebeb; left: auto; right: 0; } }
#content #toc { border-style: solid; border-width: 1px; border-color: #d9d9d9; margin-bottom: 1.25em; padding: 1.25em; background: #f2f2f2; border-width: 0; -webkit-border-radius: 4px; border-radius: 4px; }
#content #toc > :first-child { margin-top: 0; }
#content #toc > :last-child { margin-bottom: 0; }
#content #toc a { text-decoration: none; }
#content #toctitle { font-weight: bold; font-family: "Helvetica Neue", "Helvetica", Helvetica, Arial, sans-serif; font-size: 1em; padding-left: 0.125em; }
#footer { max-width: 100%; background-color: #222222; padding: 1.25em; }
#footer-text { color: #dddddd; line-height: 1.44; }
.sect1 { padding-bottom: 1.25em; }
.sect1 + .sect1 { border-top: 3px double #ebebeb; }
#content h1 > a.anchor, h2 > a.anchor, h3 > a.anchor, #toctitle > a.anchor, .sidebarblock > .content > .title > a.anchor, h4 > a.anchor, h5 > a.anchor, h6 > a.anchor { position: absolute; width: 1em; margin-left: -1em; display: block; text-decoration: none; visibility: hidden; text-align: center; font-weight: normal; }
#content h1 > a.anchor:before, h2 > a.anchor:before, h3 > a.anchor:before, #toctitle > a.anchor:before, .sidebarblock > .content > .title > a.anchor:before, h4 > a.anchor:before, h5 > a.anchor:before, h6 > a.anchor:before { content: '\00A7'; font-size: .85em; vertical-align: text-top; display: block; margin-top: 0.05em; }
#content h1:hover > a.anchor, #content h1 > a.anchor:hover, h2:hover > a.anchor, h2 > a.anchor:hover, h3:hover > a.anchor, #toctitle:hover > a.anchor, .sidebarblock > .content > .title:hover > a.anchor, h3 > a.anchor:hover, #toctitle > a.anchor:hover, .sidebarblock > .content > .title > a.anchor:hover, h4:hover > a.anchor, h4 > a.anchor:hover, h5:hover > a.anchor, h5 > a.anchor:hover, h6:hover > a.anchor, h6 > a.anchor:hover { visibility: visible; }
#content h1 > a.link, h2 > a.link, h3 > a.link, #toctitle > a.link, .sidebarblock > .content > .title > a.link, h4 > a.link, h5 > a.link, h6 > a.link { color: #ba3925; text-decoration: none; }
#content h1 > a.link:hover, h2 > a.link:hover, h3 > a.link:hover, #toctitle > a.link:hover, .sidebarblock > .content > .title > a.link:hover, h4 > a.link:hover, h5 > a.link:hover, h6 > a.link:hover { color: #a53221; }
.imageblock, .literalblock, .listingblock, .verseblock, .videoblock { margin-bottom: 1.25em; }
.admonitionblock td.content > .title, .exampleblock > .title, .imageblock > .title, .videoblock > .title, .listingblock > .title, .literalblock > .title, .openblock > .title, .paragraph > .title, .quoteblock > .title, .sidebarblock > .title, .tableblock > .title, .verseblock > .title, .dlist > .title, .olist > .title, .ulist > .title, .qlist > .title, .hdlist > .title { text-align: left; font-weight: bold; }
.tableblock > caption { text-align: left; font-weight: bold; white-space: nowrap; overflow: visible; max-width: 0; }
table.tableblock #preamble > .sectionbody > .paragraph:first-of-type p { font-size: inherit; }
.admonitionblock > table { border: 0; background: none; width: 100%; }
.admonitionblock > table td.icon { text-align: center; width: 80px; }
.admonitionblock > table td.icon img { max-width: none; }
.admonitionblock > table td.icon .title { font-weight: bold; text-transform: uppercase; }
.admonitionblock > table td.content { padding-left: 1.125em; padding-right: 1.25em; border-left: 1px solid #dddddd; color: #6f6f6f; }
.admonitionblock > table td.content > :last-child > :last-child { margin-bottom: 0; }
.exampleblock > .content { border-style: solid; border-width: 1px; border-color: #e6e6e6; margin-bottom: 1.25em; padding: 1.25em; background: white; -webkit-border-radius: 4px; border-radius: 4px; }
.exampleblock > .content > :first-child { margin-top: 0; }
.exampleblock > .content > :last-child { margin-bottom: 0; }
.exampleblock > .content h1, .exampleblock > .content h2, .exampleblock > .content h3, .exampleblock > .content #toctitle, .sidebarblock.exampleblock > .content > .title, .exampleblock > .content h4, .exampleblock > .content h5, .exampleblock > .content h6, .exampleblock > .content p { color: #333333; }
.exampleblock > .content h1, .exampleblock > .content h2, .exampleblock > .content h3, .exampleblock > .content #toctitle, .sidebarblock.exampleblock > .content > .title, .exampleblock > .content h4, .exampleblock > .content h5, .exampleblock > .content h6 { line-height: 1; margin-bottom: 0.625em; }
.exampleblock > .content h1.subheader, .exampleblock > .content h2.subheader, .exampleblock > .content h3.subheader, .exampleblock > .content .subheader#toctitle, .sidebarblock.exampleblock > .content > .subheader.title, .exampleblock > .content h4.subheader, .exampleblock > .content h5.subheader, .exampleblock > .content h6.subheader { line-height: 1.4; }
.exampleblock.result > .content { -webkit-box-shadow: 0 1px 8px #d9d9d9; box-shadow: 0 1px 8px #d9d9d9; }
.sidebarblock { border-style: solid; border-width: 1px; border-color: #d9d9d9; margin-bottom: 1.25em; padding: 1.25em; background: #f2f2f2; -webkit-border-radius: 4px; border-radius: 4px; }
.sidebarblock > :first-child { margin-top: 0; }
.sidebarblock > :last-child { margin-bottom: 0; }
.sidebarblock h1, .sidebarblock h2, .sidebarblock h3, .sidebarblock #toctitle, .sidebarblock > .content > .title, .sidebarblock h4, .sidebarblock h5, .sidebarblock h6, .sidebarblock p { color: #333333; }
.sidebarblock h1, .sidebarblock h2, .sidebarblock h3, .sidebarblock #toctitle, .sidebarblock > .content > .title, .sidebarblock h4, .sidebarblock h5, .sidebarblock h6 { line-height: 1; margin-bottom: 0.625em; }
.sidebarblock h1.subheader, .sidebarblock h2.subheader, .sidebarblock h3.subheader, .sidebarblock .subheader#toctitle, .sidebarblock > .content > .subheader.title, .sidebarblock h4.subheader, .sidebarblock h5.subheader, .sidebarblock h6.subheader { line-height: 1.4; }
.sidebarblock > .content > .title { color: #7a2518; margin-top: 0; line-height: 1.6; }
.exampleblock > .content > :last-child > :last-child, .exampleblock > .content .olist > ol > li:last-child > :last-child, .exampleblock > .content .ulist > ul > li:last-child > :last-child, .exampleblock > .content .qlist > ol > li:last-child > :last-child, .sidebarblock > .content > :last-child > :last-child, .sidebarblock > .content .olist > ol > li:last-child > :last-child, .sidebarblock > .content .ulist > ul > li:last-child > :last-child, .sidebarblock > .content .qlist > ol > li:last-child > :last-child { margin-bottom: 0; }
.literalblock > .content pre, .listingblock > .content pre { background: none; border-width: 1px 0; border-style: dotted; border-color: #bfbfbf; -webkit-border-radius: 4px; border-radius: 4px; padding: 0.75em 0.75em 0.5em 0.75em; word-wrap: break-word; }
.literalblock > .content pre.nowrap, .listingblock > .content pre.nowrap { overflow-x: auto; white-space: pre; word-wrap: normal; }
.literalblock > .content pre > code, .listingblock > .content pre > code { display: block; }
@media only screen { .literalblock > .content pre, .listingblock > .content pre { font-size: 0.8em; } }
@media only screen and (min-width: 768px) { .literalblock > .content pre, .listingblock > .content pre { font-size: 0.9em; } }
@media only screen and (min-width: 1280px) { .literalblock > .content pre, .listingblock > .content pre { font-size: 1em; } }
.listingblock > .content { position: relative; }
.listingblock:hover code[class*=" language-"]:before { text-transform: uppercase; font-size: 0.9em; color: #999; position: absolute; top: 0.375em; right: 0.375em; }
.listingblock:hover code.asciidoc:before { content: "asciidoc"; }
.listingblock:hover code.clojure:before { content: "clojure"; }
.listingblock:hover code.css:before { content: "css"; }
.listingblock:hover code.groovy:before { content: "groovy"; }
.listingblock:hover code.html:before { content: "html"; }
.listingblock:hover code.java:before { content: "java"; }
.listingblock:hover code.javascript:before { content: "javascript"; }
.listingblock:hover code.python:before { content: "python"; }
.listingblock:hover code.ruby:before { content: "ruby"; }
.listingblock:hover code.scss:before { content: "scss"; }
.listingblock:hover code.xml:before { content: "xml"; }
.listingblock:hover code.yaml:before { content: "yaml"; }
.listingblock.terminal pre .command:before { content: attr(data-prompt); padding-right: 0.5em; color: #999; }
.listingblock.terminal pre .command:not([data-prompt]):before { content: '$'; }
table.pyhltable { border: 0; margin-bottom: 0; }
table.pyhltable td { vertical-align: top; padding-top: 0; padding-bottom: 0; }
table.pyhltable td.code { padding-left: .75em; padding-right: 0; }
.highlight.pygments .lineno, table.pyhltable td:not(.code) { color: #999; padding-left: 0; padding-right: .5em; border-right: 1px solid #dddddd; }
.highlight.pygments .lineno { display: inline-block; margin-right: .25em; }
table.pyhltable .linenodiv { background-color: transparent !important; padding-right: 0 !important; }
.quoteblock { margin: 0 0 1.25em; padding: 0.5625em 1.25em 0 1.1875em; border-left: 1px solid #dddddd; }
.quoteblock blockquote { margin: 0 0 1.25em 0; padding: 0 0 0.5625em 0; border: 0; }
.quoteblock blockquote > .paragraph:last-child p { margin-bottom: 0; }
.quoteblock .attribution { margin-top: -.25em; padding-bottom: 0.5625em; font-size: inherit; color: #555555; }
.quoteblock .attribution br { display: none; }
.quoteblock .attribution cite { display: block; margin-bottom: 0.625em; }
table thead th, table tfoot th { font-weight: bold; }
table.tableblock.grid-all { border-collapse: separate; border-spacing: 1px; -webkit-border-radius: 4px; border-radius: 4px; border-top: 1px solid #dddddd; border-bottom: 1px solid #dddddd; }
table.tableblock.frame-topbot, table.tableblock.frame-none { border-left: 0; border-right: 0; }
table.tableblock.frame-sides, table.tableblock.frame-none { border-top: 0; border-bottom: 0; }
table.tableblock td .paragraph:last-child p, table.tableblock td > p:last-child { margin-bottom: 0; }
th.tableblock.halign-left, td.tableblock.halign-left { text-align: left; }
th.tableblock.halign-right, td.tableblock.halign-right { text-align: right; }
th.tableblock.halign-center, td.tableblock.halign-center { text-align: center; }
th.tableblock.valign-top, td.tableblock.valign-top { vertical-align: top; }
th.tableblock.valign-bottom, td.tableblock.valign-bottom { vertical-align: bottom; }
th.tableblock.valign-middle, td.tableblock.valign-middle { vertical-align: middle; }
p.tableblock.header { color: #222222; font-weight: bold; }
td > div.verse { white-space: pre; }
ol { margin-left: 1.75em; }
ul li ol { margin-left: 1.5em; }
dl dd { margin-left: 1.125em; }
dl dd:last-child, dl dd:last-child > :last-child { margin-bottom: 0; }
ol > li p, ul > li p, ul dd, ol dd, .olist .olist, .ulist .ulist, .ulist .olist, .olist .ulist { margin-bottom: 0.625em; }
ul.unstyled, ol.unnumbered, ul.checklist, ul.none { list-style-type: none; }
ul.unstyled, ol.unnumbered, ul.checklist { margin-left: 0.625em; }
ul.checklist li > p:first-child > i[class^="icon-check"]:first-child, ul.checklist li > p:first-child > input[type="checkbox"]:first-child { margin-right: 0.25em; }
ul.checklist li > p:first-child > input[type="checkbox"]:first-child { position: relative; top: 1px; }
ul.inline { margin: 0 auto 0.625em auto; margin-left: -1.375em; margin-right: 0; padding: 0; list-style: none; overflow: hidden; }
ul.inline > li { list-style: none; float: left; margin-left: 1.375em; display: block; }
ul.inline > li > * { display: block; }
.unstyled dl dt { font-weight: normal; font-style: normal; }
ol.arabic { list-style-type: decimal; }
ol.decimal { list-style-type: decimal-leading-zero; }
ol.loweralpha { list-style-type: lower-alpha; }
ol.upperalpha { list-style-type: upper-alpha; }
ol.lowerroman { list-style-type: lower-roman; }
ol.upperroman { list-style-type: upper-roman; }
ol.lowergreek { list-style-type: lower-greek; }
.hdlist > table, .colist > table { border: 0; background: none; }
.hdlist > table > tbody > tr, .colist > table > tbody > tr { background: none; }
td.hdlist1 { padding-right: .8em; font-weight: bold; }
td.hdlist1, td.hdlist2 { vertical-align: top; }
.literalblock + .colist, .listingblock + .colist { margin-top: -0.5em; }
.colist > table tr > td:first-of-type { padding: 0 .8em; line-height: 1; }
.colist > table tr > td:last-of-type { padding: 0.25em 0; }
.qanda > ol > li > p > em:only-child { color: #00467f; }
.thumb, .th { line-height: 0; display: inline-block; border: solid 4px white; -webkit-box-shadow: 0 0 0 1px #dddddd; box-shadow: 0 0 0 1px #dddddd; }
.imageblock.left, .imageblock[style*="float: left"] { margin: 0.25em 0.625em 1.25em 0; }
.imageblock.right, .imageblock[style*="float: right"] { margin: 0.25em 0 1.25em 0.625em; }
.imageblock > .title { margin-bottom: 0; }
.imageblock.thumb, .imageblock.th { border-width: 6px; }
.imageblock.thumb > .title, .imageblock.th > .title { padding: 0 0.125em; }
.image.left, .image.right { margin-top: 0.25em; margin-bottom: 0.25em; display: inline-block; line-height: 0; }
.image.left { margin-right: 0.625em; }
.image.right { margin-left: 0.625em; }
a.image { text-decoration: none; }
span.footnote, span.footnoteref { vertical-align: super; font-size: 0.875em; }
span.footnote a, span.footnoteref a { text-decoration: none; }
#footnotes { padding-top: 0.75em; padding-bottom: 0.75em; margin-bottom: 0.625em; }
#footnotes hr { width: 20%; min-width: 6.25em; margin: -.25em 0 .75em 0; border-width: 1px 0 0 0; }
#footnotes .footnote { padding: 0 0.375em; line-height: 1.3; font-size: 0.875em; margin-left: 1.2em; text-indent: -1.2em; margin-bottom: .2em; }
#footnotes .footnote a:first-of-type { font-weight: bold; text-decoration: none; }
#footnotes .footnote:last-of-type { margin-bottom: 0; }
#content #footnotes { margin-top: -0.625em; margin-bottom: 0; padding: 0.75em 0; }
.gist .file-data > table { border: none; background: #fff; width: 100%; margin-bottom: 0; }
.gist .file-data > table td.line-data { width: 99%; }
div.unbreakable { page-break-inside: avoid; }
.big { font-size: larger; }
.small { font-size: smaller; }
.underline { text-decoration: underline; }
.overline { text-decoration: overline; }
.line-through { text-decoration: line-through; }
.aqua { color: #00bfbf; }
.aqua-background { background-color: #00fafa; }
.black { color: black; }
.black-background { background-color: black; }
.blue { color: #0000bf; }
.blue-background { background-color: #0000fa; }
.fuchsia { color: #bf00bf; }
.fuchsia-background { background-color: #fa00fa; }
.gray { color: #606060; }
.gray-background { background-color: #7d7d7d; }
.green { color: #006000; }
.green-background { background-color: #007d00; }
.lime { color: #00bf00; }
.lime-background { background-color: #00fa00; }
.maroon { color: #600000; }
.maroon-background { background-color: #7d0000; }
.navy { color: #000060; }
.navy-background { background-color: #00007d; }
.olive { color: #606000; }
.olive-background { background-color: #7d7d00; }
.purple { color: #600060; }
.purple-background { background-color: #7d007d; }
.red { color: #bf0000; }
.red-background { background-color: #fa0000; }
.silver { color: #909090; }
.silver-background { background-color: #bcbcbc; }
.teal { color: #006060; }
.teal-background { background-color: #007d7d; }
.white { color: #bfbfbf; }
.white-background { background-color: #fafafa; }
.yellow { color: #bfbf00; }
.yellow-background { background-color: #fafa00; }
span.icon > [class^="icon-"], span.icon > [class*=" icon-"] { cursor: default; }
.admonitionblock td.icon [class^="icon-"]:before { font-size: 2.5em; text-shadow: 1px 1px 2px rgba(0, 0, 0, 0.5); cursor: default; }
.admonitionblock td.icon .icon-note:before { content: "\f05a"; color: #005498; color: #003f72; }
.admonitionblock td.icon .icon-tip:before { content: "\f0eb"; text-shadow: 1px 1px 2px rgba(155, 155, 0, 0.8); color: #111; }
.admonitionblock td.icon .icon-warning:before { content: "\f071"; color: #bf6900; }
.admonitionblock td.icon .icon-caution:before { content: "\f06d"; color: #bf3400; }
.admonitionblock td.icon .icon-important:before { content: "\f06a"; color: #bf0000; }
.conum { display: inline-block; color: white !important; background-color: #222222; -webkit-border-radius: 100px; border-radius: 100px; text-align: center; width: 20px; height: 20px; font-size: 12px; font-weight: bold; line-height: 20px; font-family: Arial, sans-serif; font-style: normal; position: relative; top: -2px; letter-spacing: -1px; }
.conum * { color: white !important; }
.conum + b { display: none; }
.conum:after { content: attr(data-value); }
.conum:not([data-value]):empty { display: none; }
.literalblock > .content > pre, .listingblock > .content > pre { -webkit-border-radius: 0; border-radius: 0; }

</style>
</head>
<body class="article">
<div id="header">
</div>
<div id="content">
<div class="sect1">
<h2 id="_top_level_api_objects">Top Level API Objects</h2>
<div class="sectionbody">
<div class="ulist">
<ul>
<li>
<p><a href="#_v1beta1_deployment">v1beta1.Deployment</a></p>
</li>
<li>
<p><a href="#_v1beta1_deploymentlist">v1beta1.DeploymentList</a></p>
</li>
<li>
<p><a href="#_v1beta1_deploymentrollback">v1beta1.DeploymentRollback</a></p>
</li>
<li>
<p><a href="#_v1beta1_scale">v1beta1.Scale</a></p>
</li>
<li>
<p><a href="#_v1beta1_thirdpartyresource">v1beta1.ThirdPartyResource</a></p>
</li>
<li>
<p><a href="#_v1beta1_thirdpartyresourcelist">v1beta1.ThirdPartyResourceList</a></p>
</li>
<li>
<p><a href="#_v1beta1_daemonsetlist">v1beta1.DaemonSetList</a></p>
</li>
<li>
<p><a href="#_v1beta1_daemonset">v1beta1.DaemonSet</a></p>
</li>
<li>
<p><a href="#_v1beta1_ingress">v1beta1.Ingress</a></p>
</li>
<li>
<p><a href="#_v1beta1_ingresslist">v1beta1.IngressList</a></p>
</li>
<li>
<p><a href="#_v1beta1_replicaset">v1beta1.ReplicaSet</a></p>
</li>
<li>
<p><a href="#_v1beta1_replicasetlist">v1beta1.ReplicaSetList</a></p>
</li>
<li>
<p><a href="#_v1beta1_podsecuritypolicy">v1beta1.PodSecurityPolicy</a></p>
</li>
<li>
<p><a href="#_v1beta1_podsecuritypolicylist">v1beta1.PodSecurityPolicyList</a></p>
</li>
<li>
<p><a href="#_v1beta1_networkpolicy">v1beta1.NetworkPolicy</a></p>
</li>
<li>
<p><a href="#_v1beta1_networkpolicylist">v1beta1.NetworkPolicyList</a></p>
</li>
</ul>
</div>
</div>
</div>
<div class="sect1">
<h2 id="_definitions">Definitions</h2>
<div class="sectionbody">
<div class="sect2">
<h3 id="_v1beta1_deploymentstatus">v1beta1.DeploymentStatus</h3>
<div class="paragraph">
<p>DeploymentStatus is the most recently observed status of the Deployment.</p>
</div>
<table class="tableblock frame-all grid-all" style="width:100%; ">
<colgroup>
<col style="width:20%;">
<col style="width:20%;">
<col style="width:20%;">
<col style="width:20%;">
<col style="width:20%;"> 
</colgroup>
<thead>
<tr>
<th class="tableblock halign-left valign-top">Name</th>
<th class="tableblock halign-left valign-top">Description</th>
<th class="tableblock halign-left valign-top">Required</th>
<th class="tableblock halign-left valign-top">Schema</th>
<th class="tableblock halign-left valign-top">Default</th>
</tr>
</thead>
<tbody>
<tr>
<td class="tableblock halign-left valign-top"><p class="tableblock">observedGeneration</p></td>
<td class="tableblock halign-left valign-top"><p class="tableblock">The generation observed by the deployment controller.</p></td>
<td class="tableblock halign-left valign-top"><p class="tableblock">false</p></td>
<td class="tableblock halign-left valign-top"><p class="tableblock">integer (int64)</p></td>
<td class="tableblock halign-left valign-top"></td>
</tr>
<tr>
<td class="tableblock halign-left valign-top"><p class="tableblock">replicas</p></td>
<td class="tableblock halign-left valign-top"><p class="tableblock">Total number of non-terminated pods targeted by this deployment (their labels match the selector).</p></td>
<td class="tableblock halign-left valign-top"><p class="tableblock">false</p></td>
<td class="tableblock halign-left valign-top"><p class="tableblock">integer (int32)</p></td>
<td class="tableblock halign-left valign-top"></td>
</tr>
<tr>
<td class="tableblock halign-left valign-top"><p class="tableblock">updatedReplicas</p></td>
<td class="tableblock halign-left valign-top"><p class="tableblock">Total number of non-terminated pods targeted by this deployment that have the desired template spec.</p></td>
<td class="tableblock halign-left valign-top"><p class="tableblock">false</p></td>
<td class="tableblock halign-left valign-top"><p class="tableblock">integer (int32)</p></td>
<td class="tableblock halign-left valign-top"></td>
</tr>
<tr>
<td class="tableblock halign-left valign-top"><p class="tableblock">readyReplicas</p></td>
<td class="tableblock halign-left valign-top"><p class="tableblock">Total number of ready pods targeted by this deployment.</p></td>
<td class="tableblock halign-left valign-top"><p class="tableblock">false</p></td>
<td class="tableblock halign-left valign-top"><p class="tableblock">integer (int32)</p></td>
<td class="tableblock halign-left valign-top"></td>
</tr>
<tr>
<td class="tableblock halign-left valign-top"><p class="tableblock">availableReplicas</p></td>
<td class="tableblock halign-left valign-top"><p class="tableblock">Total number of available pods (ready for at least minReadySeconds) targeted by this deployment.</p></td>
<td class="tableblock halign-left valign-top"><p class="tableblock">false</p></td>
<td class="tableblock halign-left valign-top"><p class="tableblock">integer (int32)</p></td>
<td class="tableblock halign-left valign-top"></td>
</tr>
<tr>
<td class="tableblock halign-left valign-top"><p class="tableblock">unavailableReplicas</p></td>
<td class="tableblock halign-left valign-top"><p class="tableblock">Total number of unavailable pods targeted by this deployment.</p></td>
<td class="tableblock halign-left valign-top"><p class="tableblock">false</p></td>
<td class="tableblock halign-left valign-top"><p class="tableblock">integer (int32)</p></td>
<td class="tableblock halign-left valign-top"></td>
</tr>
<tr>
<td class="tableblock halign-left valign-top"><p class="tableblock">conditions</p></td>
<td class="tableblock halign-left valign-top"><p class="tableblock">Represents the latest available observations of a deployment&#8217;s current state.</p></td>
<td class="tableblock halign-left valign-top"><p class="tableblock">false</p></td>
<td class="tableblock halign-left valign-top"><p class="tableblock"><a href="#_v1beta1_deploymentcondition">v1beta1.DeploymentCondition</a> array</p></td>
<td class="tableblock halign-left valign-top"></td>
</tr>
</tbody>
</table>

</div>
<div class="sect2">
<h3 id="_v1_apiresourcelist">v1.APIResourceList</h3>
<div class="paragraph">
<p>APIResourceList is a list of APIResource, it is used to expose the name of the resources supported in a specific group and version, and if the resource is namespaced.</p>
</div>
<table class="tableblock frame-all grid-all" style="width:100%; ">
<colgroup>
<col style="width:20%;">
<col style="width:20%;">
<col style="width:20%;">
<col style="width:20%;">
<col style="width:20%;"> 
</colgroup>
<thead>
<tr>
<th class="tableblock halign-left valign-top">Name</th>
<th class="tableblock halign-left valign-top">Description</th>
<th class="tableblock halign-left valign-top">Required</th>
<th class="tableblock halign-left valign-top">Schema</th>
<th class="tableblock halign-left valign-top">Default</th>
</tr>
</thead>
<tbody>
<tr>
<td class="tableblock halign-left valign-top"><p class="tableblock">kind</p></td>
<td class="tableblock halign-left valign-top"><p class="tableblock">Kind is a string value representing the REST resource this object represents. Servers may infer this from the endpoint the client submits requests to. Cannot be updated. In CamelCase. More info: <a href="http://releases.k8s.io/HEAD/docs/devel/api-conventions.md#types-kinds">http://releases.k8s.io/HEAD/docs/devel/api-conventions.md#types-kinds</a></p></td>
<td class="tableblock halign-left valign-top"><p class="tableblock">false</p></td>
<td class="tableblock halign-left valign-top"><p class="tableblock">string</p></td>
<td class="tableblock halign-left valign-top"></td>
</tr>
<tr>
<td class="tableblock halign-left valign-top"><p class="tableblock">apiVersion</p></td>
<td class="tableblock halign-left valign-top"><p class="tableblock">APIVersion defines the versioned schema of this representation of an object. Servers should convert recognized schemas to the latest internal value, and may reject unrecognized values. More info: <a href="http://releases.k8s.io/HEAD/docs/devel/api-conventions.md#resources">http://releases.k8s.io/HEAD/docs/devel/api-conventions.md#resources</a></p></td>
<td class="tableblock halign-left valign-top"><p class="tableblock">false</p></td>
<td class="tableblock halign-left valign-top"><p class="tableblock">string</p></td>
<td class="tableblock halign-left valign-top"></td>
</tr>
<tr>
<td class="tableblock halign-left valign-top"><p class="tableblock">groupVersion</p></td>
<td class="tableblock halign-left valign-top"><p class="tableblock">groupVersion is the group and version this APIResourceList is for.</p></td>
<td class="tableblock halign-left valign-top"><p class="tableblock">true</p></td>
<td class="tableblock halign-left valign-top"><p class="tableblock">string</p></td>
<td class="tableblock halign-left valign-top"></td>
</tr>
<tr>
<td class="tableblock halign-left valign-top"><p class="tableblock">resources</p></td>
<td class="tableblock halign-left valign-top"><p class="tableblock">resources contains the name of the resources and if they are namespaced.</p></td>
<td class="tableblock halign-left valign-top"><p class="tableblock">true</p></td>
<td class="tableblock halign-left valign-top"><p class="tableblock"><a href="#_v1_apiresource">v1.APIResource</a> array</p></td>
<td class="tableblock halign-left valign-top"></td>
</tr>
</tbody>
</table>

</div>
<div class="sect2">
<h3 id="_v1_affinity">v1.Affinity</h3>
<div class="paragraph">
<p>Affinity is a group of affinity scheduling rules.</p>
</div>
<table class="tableblock frame-all grid-all" style="width:100%; ">
<colgroup>
<col style="width:20%;">
<col style="width:20%;">
<col style="width:20%;">
<col style="width:20%;">
<col style="width:20%;"> 
</colgroup>
<thead>
<tr>
<th class="tableblock halign-left valign-top">Name</th>
<th class="tableblock halign-left valign-top">Description</th>
<th class="tableblock halign-left valign-top">Required</th>
<th class="tableblock halign-left valign-top">Schema</th>
<th class="tableblock halign-left valign-top">Default</th>
</tr>
</thead>
<tbody>
<tr>
<td class="tableblock halign-left valign-top"><p class="tableblock">nodeAffinity</p></td>
<td class="tableblock halign-left valign-top"><p class="tableblock">Describes node affinity scheduling rules for the pod.</p></td>
<td class="tableblock halign-left valign-top"><p class="tableblock">false</p></td>
<td class="tableblock halign-left valign-top"><p class="tableblock"><a href="#_v1_nodeaffinity">v1.NodeAffinity</a></p></td>
<td class="tableblock halign-left valign-top"></td>
</tr>
<tr>
<td class="tableblock halign-left valign-top"><p class="tableblock">podAffinity</p></td>
<td class="tableblock halign-left valign-top"><p class="tableblock">Describes pod affinity scheduling rules (e.g. co-locate this pod in the same node, zone, etc. as some other pod(s)).</p></td>
<td class="tableblock halign-left valign-top"><p class="tableblock">false</p></td>
<td class="tableblock halign-left valign-top"><p class="tableblock"><a href="#_v1_podaffinity">v1.PodAffinity</a></p></td>
<td class="tableblock halign-left valign-top"></td>
</tr>
<tr>
<td class="tableblock halign-left valign-top"><p class="tableblock">podAntiAffinity</p></td>
<td class="tableblock halign-left valign-top"><p class="tableblock">Describes pod anti-affinity scheduling rules (e.g. avoid putting this pod in the same node, zone, etc. as some other pod(s)).</p></td>
<td class="tableblock halign-left valign-top"><p class="tableblock">false</p></td>
<td class="tableblock halign-left valign-top"><p class="tableblock"><a href="#_v1_podantiaffinity">v1.PodAntiAffinity</a></p></td>
<td class="tableblock halign-left valign-top"></td>
</tr>
</tbody>
</table>

</div>
<div class="sect2">
<h3 id="_v1beta1_daemonsetstatus">v1beta1.DaemonSetStatus</h3>
<div class="paragraph">
<p>DaemonSetStatus represents the current status of a daemon set.</p>
</div>
<table class="tableblock frame-all grid-all" style="width:100%; ">
<colgroup>
<col style="width:20%;">
<col style="width:20%;">
<col style="width:20%;">
<col style="width:20%;">
<col style="width:20%;"> 
</colgroup>
<thead>
<tr>
<th class="tableblock halign-left valign-top">Name</th>
<th class="tableblock halign-left valign-top">Description</th>
<th class="tableblock halign-left valign-top">Required</th>
<th class="tableblock halign-left valign-top">Schema</th>
<th class="tableblock halign-left valign-top">Default</th>
</tr>
</thead>
<tbody>
<tr>
<td class="tableblock halign-left valign-top"><p class="tableblock">currentNumberScheduled</p></td>
<td class="tableblock halign-left valign-top"><p class="tableblock">The number of nodes that are running at least 1 daemon pod and are supposed to run the daemon pod. More info: <a href="http://releases.k8s.io/HEAD/docs/admin/daemons.md">http://releases.k8s.io/HEAD/docs/admin/daemons.md</a></p></td>
<td class="tableblock halign-left valign-top"><p class="tableblock">true</p></td>
<td class="tableblock halign-left valign-top"><p class="tableblock">integer (int32)</p></td>
<td class="tableblock halign-left valign-top"></td>
</tr>
<tr>
<td class="tableblock halign-left valign-top"><p class="tableblock">numberMisscheduled</p></td>
<td class="tableblock halign-left valign-top"><p class="tableblock">The number of nodes that are running the daemon pod, but are not supposed to run the daemon pod. More info: <a href="http://releases.k8s.io/HEAD/docs/admin/daemons.md">http://releases.k8s.io/HEAD/docs/admin/daemons.md</a></p></td>
<td class="tableblock halign-left valign-top"><p class="tableblock">true</p></td>
<td class="tableblock halign-left valign-top"><p class="tableblock">integer (int32)</p></td>
<td class="tableblock halign-left valign-top"></td>
</tr>
<tr>
<td class="tableblock halign-left valign-top"><p class="tableblock">desiredNumberScheduled</p></td>
<td class="tableblock halign-left valign-top"><p class="tableblock">The total number of nodes that should be running the daemon pod (including nodes correctly running the daemon pod). More info: <a href="http://releases.k8s.io/HEAD/docs/admin/daemons.md">http://releases.k8s.io/HEAD/docs/admin/daemons.md</a></p></td>
<td class="tableblock halign-left valign-top"><p class="tableblock">true</p></td>
<td class="tableblock halign-left valign-top"><p class="tableblock">integer (int32)</p></td>
<td class="tableblock halign-left valign-top"></td>
</tr>
<tr>
<td class="tableblock halign-left valign-top"><p class="tableblock">numberReady</p></td>
<td class="tableblock halign-left valign-top"><p class="tableblock">The number of nodes that should be running the daemon pod and have one or more of the daemon pod running and ready.</p></td>
<td class="tableblock halign-left valign-top"><p class="tableblock">true</p></td>
<td class="tableblock halign-left valign-top"><p class="tableblock">integer (int32)</p></td>
<td class="tableblock halign-left valign-top"></td>
</tr>
<tr>
<td class="tableblock halign-left valign-top"><p class="tableblock">observedGeneration</p></td>
<td class="tableblock halign-left valign-top"><p class="tableblock">The most recent generation observed by the daemon set controller.</p></td>
<td class="tableblock halign-left valign-top"><p class="tableblock">false</p></td>
<td class="tableblock halign-left valign-top"><p class="tableblock">integer (int64)</p></td>
<td class="tableblock halign-left valign-top"></td>
</tr>
<tr>
<td class="tableblock halign-left valign-top"><p class="tableblock">updatedNumberScheduled</p></td>
<td class="tableblock halign-left valign-top"><p class="tableblock">The total number of nodes that are running updated daemon pod</p></td>
<td class="tableblock halign-left valign-top"><p class="tableblock">false</p></td>
<td class="tableblock halign-left valign-top"><p class="tableblock">integer (int32)</p></td>
<td class="tableblock halign-left valign-top"></td>
</tr>
<tr>
<td class="tableblock halign-left valign-top"><p class="tableblock">numberAvailable</p></td>
<td class="tableblock halign-left valign-top"><p class="tableblock">The number of nodes that should be running the daemon pod and have one or more of the daemon pod running and available (ready for at least spec.minReadySeconds)</p></td>
<td class="tableblock halign-left valign-top"><p class="tableblock">false</p></td>
<td class="tableblock halign-left valign-top"><p class="tableblock">integer (int32)</p></td>
<td class="tableblock halign-left valign-top"></td>
</tr>
<tr>
<td class="tableblock halign-left valign-top"><p class="tableblock">numberUnavailable</p></td>
<td class="tableblock halign-left valign-top"><p class="tableblock">The number of nodes that should be running the daemon pod and have none of the daemon pod running and available (ready for at least spec.minReadySeconds)</p></td>
<td class="tableblock halign-left valign-top"><p class="tableblock">false</p></td>
<td class="tableblock halign-left valign-top"><p class="tableblock">integer (int32)</p></td>
<td class="tableblock halign-left valign-top"></td>
</tr>
</tbody>
</table>

</div>
<div class="sect2">
<h3 id="_v1_nodeselectorterm">v1.NodeSelectorTerm</h3>
<div class="paragraph">
<p>A null or empty node selector term matches no objects.</p>
</div>
<table class="tableblock frame-all grid-all" style="width:100%; ">
<colgroup>
<col style="width:20%;">
<col style="width:20%;">
<col style="width:20%;">
<col style="width:20%;">
<col style="width:20%;"> 
</colgroup>
<thead>
<tr>
<th class="tableblock halign-left valign-top">Name</th>
<th class="tableblock halign-left valign-top">Description</th>
<th class="tableblock halign-left valign-top">Required</th>
<th class="tableblock halign-left valign-top">Schema</th>
<th class="tableblock halign-left valign-top">Default</th>
</tr>
</thead>
<tbody>
<tr>
<td class="tableblock halign-left valign-top"><p class="tableblock">matchExpressions</p></td>
<td class="tableblock halign-left valign-top"><p class="tableblock">Required. A list of node selector requirements. The requirements are ANDed.</p></td>
<td class="tableblock halign-left valign-top"><p class="tableblock">true</p></td>
<td class="tableblock halign-left valign-top"><p class="tableblock"><a href="#_v1_nodeselectorrequirement">v1.NodeSelectorRequirement</a> array</p></td>
<td class="tableblock halign-left valign-top"></td>
</tr>
</tbody>
</table>

</div>
<div class="sect2">
<h3 id="_v1_preconditions">v1.Preconditions</h3>
<div class="paragraph">
<p>Preconditions must be fulfilled before an operation (update, delete, etc.) is carried out.</p>
</div>
<table class="tableblock frame-all grid-all" style="width:100%; ">
<colgroup>
<col style="width:20%;">
<col style="width:20%;">
<col style="width:20%;">
<col style="width:20%;">
<col style="width:20%;"> 
</colgroup>
<thead>
<tr>
<th class="tableblock halign-left valign-top">Name</th>
<th class="tableblock halign-left valign-top">Description</th>
<th class="tableblock halign-left valign-top">Required</th>
<th class="tableblock halign-left valign-top">Schema</th>
<th class="tableblock halign-left valign-top">Default</th>
</tr>
</thead>
<tbody>
<tr>
<td class="tableblock halign-left valign-top"><p class="tableblock">uid</p></td>
<td class="tableblock halign-left valign-top"><p class="tableblock">Specifies the target UID.</p></td>
<td class="tableblock halign-left valign-top"><p class="tableblock">false</p></td>
<td class="tableblock halign-left valign-top"><p class="tableblock"><a href="#_types_uid">types.UID</a></p></td>
<td class="tableblock halign-left valign-top"></td>
</tr>
</tbody>
</table>

</div>
<div class="sect2">
<h3 id="_v1_objectfieldselector">v1.ObjectFieldSelector</h3>
<div class="paragraph">
<p>ObjectFieldSelector selects an APIVersioned field of an object.</p>
</div>
<table class="tableblock frame-all grid-all" style="width:100%; ">
<colgroup>
<col style="width:20%;">
<col style="width:20%;">
<col style="width:20%;">
<col style="width:20%;">
<col style="width:20%;"> 
</colgroup>
<thead>
<tr>
<th class="tableblock halign-left valign-top">Name</th>
<th class="tableblock halign-left valign-top">Description</th>
<th class="tableblock halign-left valign-top">Required</th>
<th class="tableblock halign-left valign-top">Schema</th>
<th class="tableblock halign-left valign-top">Default</th>
</tr>
</thead>
<tbody>
<tr>
<td class="tableblock halign-left valign-top"><p class="tableblock">apiVersion</p></td>
<td class="tableblock halign-left valign-top"><p class="tableblock">Version of the schema the FieldPath is written in terms of, defaults to "v1".</p></td>
<td class="tableblock halign-left valign-top"><p class="tableblock">false</p></td>
<td class="tableblock halign-left valign-top"><p class="tableblock">string</p></td>
<td class="tableblock halign-left valign-top"></td>
</tr>
<tr>
<td class="tableblock halign-left valign-top"><p class="tableblock">fieldPath</p></td>
<td class="tableblock halign-left valign-top"><p class="tableblock">Path of the field to select in the specified API version.</p></td>
<td class="tableblock halign-left valign-top"><p class="tableblock">true</p></td>
<td class="tableblock halign-left valign-top"><p class="tableblock">string</p></td>
<td class="tableblock halign-left valign-top"></td>
</tr>
</tbody>
</table>

</div>
<div class="sect2">
<h3 id="_v1_selinuxoptions">v1.SELinuxOptions</h3>
<div class="paragraph">
<p>SELinuxOptions are the labels to be applied to the container</p>
</div>
<table class="tableblock frame-all grid-all" style="width:100%; ">
<colgroup>
<col style="width:20%;">
<col style="width:20%;">
<col style="width:20%;">
<col style="width:20%;">
<col style="width:20%;"> 
</colgroup>
<thead>
<tr>
<th class="tableblock halign-left valign-top">Name</th>
<th class="tableblock halign-left valign-top">Description</th>
<th class="tableblock halign-left valign-top">Required</th>
<th class="tableblock halign-left valign-top">Schema</th>
<th class="tableblock halign-left valign-top">Default</th>
</tr>
</thead>
<tbody>
<tr>
<td class="tableblock halign-left valign-top"><p class="tableblock">user</p></td>
<td class="tableblock halign-left valign-top"><p class="tableblock">User is a SELinux user label that applies to the container.</p></td>
<td class="tableblock halign-left valign-top"><p class="tableblock">false</p></td>
<td class="tableblock halign-left valign-top"><p class="tableblock">string</p></td>
<td class="tableblock halign-left valign-top"></td>
</tr>
<tr>
<td class="tableblock halign-left valign-top"><p class="tableblock">role</p></td>
<td class="tableblock halign-left valign-top"><p class="tableblock">Role is a SELinux role label that applies to the container.</p></td>
<td class="tableblock halign-left valign-top"><p class="tableblock">false</p></td>
<td class="tableblock halign-left valign-top"><p class="tableblock">string</p></td>
<td class="tableblock halign-left valign-top"></td>
</tr>
<tr>
<td class="tableblock halign-left valign-top"><p class="tableblock">type</p></td>
<td class="tableblock halign-left valign-top"><p class="tableblock">Type is a SELinux type label that applies to the container.</p></td>
<td class="tableblock halign-left valign-top"><p class="tableblock">false</p></td>
<td class="tableblock halign-left valign-top"><p class="tableblock">string</p></td>
<td class="tableblock halign-left valign-top"></td>
</tr>
<tr>
<td class="tableblock halign-left valign-top"><p class="tableblock">level</p></td>
<td class="tableblock halign-left valign-top"><p class="tableblock">Level is SELinux level label that applies to the container.</p></td>
<td class="tableblock halign-left valign-top"><p class="tableblock">false</p></td>
<td class="tableblock halign-left valign-top"><p class="tableblock">string</p></td>
<td class="tableblock halign-left valign-top"></td>
</tr>
</tbody>
</table>

</div>
<div class="sect2">
<h3 id="_v1beta1_ingressspec">v1beta1.IngressSpec</h3>
<div class="paragraph">
<p>IngressSpec describes the Ingress the user wishes to exist.</p>
</div>
<table class="tableblock frame-all grid-all" style="width:100%; ">
<colgroup>
<col style="width:20%;">
<col style="width:20%;">
<col style="width:20%;">
<col style="width:20%;">
<col style="width:20%;"> 
</colgroup>
<thead>
<tr>
<th class="tableblock halign-left valign-top">Name</th>
<th class="tableblock halign-left valign-top">Description</th>
<th class="tableblock halign-left valign-top">Required</th>
<th class="tableblock halign-left valign-top">Schema</th>
<th class="tableblock halign-left valign-top">Default</th>
</tr>
</thead>
<tbody>
<tr>
<td class="tableblock halign-left valign-top"><p class="tableblock">backend</p></td>
<td class="tableblock halign-left valign-top"><p class="tableblock">A default backend capable of servicing requests that don&#8217;t match any rule. At least one of <em>backend</em> or <em>rules</em> must be specified. This field is optional to allow the loadbalancer controller or defaulting logic to specify a global default.</p></td>
<td class="tableblock halign-left valign-top"><p class="tableblock">false</p></td>
<td class="tableblock halign-left valign-top"><p class="tableblock"><a href="#_v1beta1_ingressbackend">v1beta1.IngressBackend</a></p></td>
<td class="tableblock halign-left valign-top"></td>
</tr>
<tr>
<td class="tableblock halign-left valign-top"><p class="tableblock">tls</p></td>
<td class="tableblock halign-left valign-top"><p class="tableblock">TLS configuration. Currently the Ingress only supports a single TLS port, 443. If multiple members of this list specify different hosts, they will be multiplexed on the same port according to the hostname specified through the SNI TLS extension, if the ingress controller fulfilling the ingress supports SNI.</p></td>
<td class="tableblock halign-left valign-top"><p class="tableblock">false</p></td>
<td class="tableblock halign-left valign-top"><p class="tableblock"><a href="#_v1beta1_ingresstls">v1beta1.IngressTLS</a> array</p></td>
<td class="tableblock halign-left valign-top"></td>
</tr>
<tr>
<td class="tableblock halign-left valign-top"><p class="tableblock">rules</p></td>
<td class="tableblock halign-left valign-top"><p class="tableblock">A list of host rules used to configure the Ingress. If unspecified, or no rule matches, all traffic is sent to the default backend.</p></td>
<td class="tableblock halign-left valign-top"><p class="tableblock">false</p></td>
<td class="tableblock halign-left valign-top"><p class="tableblock"><a href="#_v1beta1_ingressrule">v1beta1.IngressRule</a> array</p></td>
<td class="tableblock halign-left valign-top"></td>
</tr>
</tbody>
</table>

</div>
<div class="sect2">
<h3 id="_v1_volumemount">v1.VolumeMount</h3>
<div class="paragraph">
<p>VolumeMount describes a mounting of a Volume within a container.</p>
</div>
<table class="tableblock frame-all grid-all" style="width:100%; ">
<colgroup>
<col style="width:20%;">
<col style="width:20%;">
<col style="width:20%;">
<col style="width:20%;">
<col style="width:20%;"> 
</colgroup>
<thead>
<tr>
<th class="tableblock halign-left valign-top">Name</th>
<th class="tableblock halign-left valign-top">Description</th>
<th class="tableblock halign-left valign-top">Required</th>
<th class="tableblock halign-left valign-top">Schema</th>
<th class="tableblock halign-left valign-top">Default</th>
</tr>
</thead>
<tbody>
<tr>
<td class="tableblock halign-left valign-top"><p class="tableblock">name</p></td>
<td class="tableblock halign-left valign-top"><p class="tableblock">This must match the Name of a Volume.</p></td>
<td class="tableblock halign-left valign-top"><p class="tableblock">true</p></td>
<td class="tableblock halign-left valign-top"><p class="tableblock">string</p></td>
<td class="tableblock halign-left valign-top"></td>
</tr>
<tr>
<td class="tableblock halign-left valign-top"><p class="tableblock">readOnly</p></td>
<td class="tableblock halign-left valign-top"><p class="tableblock">Mounted read-only if true, read-write otherwise (false or unspecified). Defaults to false.</p></td>
<td class="tableblock halign-left valign-top"><p class="tableblock">false</p></td>
<td class="tableblock halign-left valign-top"><p class="tableblock">boolean</p></td>
<td class="tableblock halign-left valign-top"><p class="tableblock">false</p></td>
</tr>
<tr>
<td class="tableblock halign-left valign-top"><p class="tableblock">mountPath</p></td>
<td class="tableblock halign-left valign-top"><p class="tableblock">Path within the container at which the volume should be mounted.  Must not contain <em>:</em>.</p></td>
<td class="tableblock halign-left valign-top"><p class="tableblock">true</p></td>
<td class="tableblock halign-left valign-top"><p class="tableblock">string</p></td>
<td class="tableblock halign-left valign-top"></td>
</tr>
<tr>
<td class="tableblock halign-left valign-top"><p class="tableblock">subPath</p></td>
<td class="tableblock halign-left valign-top"><p class="tableblock">Path within the volume from which the container&#8217;s volume should be mounted. Defaults to "" (volume&#8217;s root).</p></td>
<td class="tableblock halign-left valign-top"><p class="tableblock">false</p></td>
<td class="tableblock halign-left valign-top"><p class="tableblock">string</p></td>
<td class="tableblock halign-left valign-top"></td>
</tr>
</tbody>
</table>

</div>
<div class="sect2">
<h3 id="_v1_downwardapiprojection">v1.DownwardAPIProjection</h3>
<div class="paragraph">
<p>Represents downward API info for projecting into a projected volume. Note that this is identical to a downwardAPI volume source without the default mode.</p>
</div>
<table class="tableblock frame-all grid-all" style="width:100%; ">
<colgroup>
<col style="width:20%;">
<col style="width:20%;">
<col style="width:20%;">
<col style="width:20%;">
<col style="width:20%;"> 
</colgroup>
<thead>
<tr>
<th class="tableblock halign-left valign-top">Name</th>
<th class="tableblock halign-left valign-top">Description</th>
<th class="tableblock halign-left valign-top">Required</th>
<th class="tableblock halign-left valign-top">Schema</th>
<th class="tableblock halign-left valign-top">Default</th>
</tr>
</thead>
<tbody>
<tr>
<td class="tableblock halign-left valign-top"><p class="tableblock">items</p></td>
<td class="tableblock halign-left valign-top"><p class="tableblock">Items is a list of DownwardAPIVolume file</p></td>
<td class="tableblock halign-left valign-top"><p class="tableblock">false</p></td>
<td class="tableblock halign-left valign-top"><p class="tableblock"><a href="#_v1_downwardapivolumefile">v1.DownwardAPIVolumeFile</a> array</p></td>
<td class="tableblock halign-left valign-top"></td>
</tr>
</tbody>
</table>

</div>
<div class="sect2">
<h3 id="_v1_labelselector">v1.LabelSelector</h3>
<div class="paragraph">
<p>A label selector is a label query over a set of resources. The result of matchLabels and matchExpressions are ANDed. An empty label selector matches all objects. A null label selector matches no objects.</p>
</div>
<table class="tableblock frame-all grid-all" style="width:100%; ">
<colgroup>
<col style="width:20%;">
<col style="width:20%;">
<col style="width:20%;">
<col style="width:20%;">
<col style="width:20%;"> 
</colgroup>
<thead>
<tr>
<th class="tableblock halign-left valign-top">Name</th>
<th class="tableblock halign-left valign-top">Description</th>
<th class="tableblock halign-left valign-top">Required</th>
<th class="tableblock halign-left valign-top">Schema</th>
<th class="tableblock halign-left valign-top">Default</th>
</tr>
</thead>
<tbody>
<tr>
<td class="tableblock halign-left valign-top"><p class="tableblock">matchLabels</p></td>
<td class="tableblock halign-left valign-top"><p class="tableblock">matchLabels is a map of {key,value} pairs. A single {key,value} in the matchLabels map is equivalent to an element of matchExpressions, whose key field is "key", the operator is "In", and the values array contains only "value". The requirements are ANDed.</p></td>
<td class="tableblock halign-left valign-top"><p class="tableblock">false</p></td>
<td class="tableblock halign-left valign-top"><p class="tableblock">object</p></td>
<td class="tableblock halign-left valign-top"></td>
</tr>
<tr>
<td class="tableblock halign-left valign-top"><p class="tableblock">matchExpressions</p></td>
<td class="tableblock halign-left valign-top"><p class="tableblock">matchExpressions is a list of label selector requirements. The requirements are ANDed.</p></td>
<td class="tableblock halign-left valign-top"><p class="tableblock">false</p></td>
<td class="tableblock halign-left valign-top"><p class="tableblock"><a href="#_v1_labelselectorrequirement">v1.LabelSelectorRequirement</a> array</p></td>
<td class="tableblock halign-left valign-top"></td>
</tr>
</tbody>
</table>

</div>
<div class="sect2">
<h3 id="_v1beta1_ingressbackend">v1beta1.IngressBackend</h3>
<div class="paragraph">
<p>IngressBackend describes all endpoints for a given service and port.</p>
</div>
<table class="tableblock frame-all grid-all" style="width:100%; ">
<colgroup>
<col style="width:20%;">
<col style="width:20%;">
<col style="width:20%;">
<col style="width:20%;">
<col style="width:20%;"> 
</colgroup>
<thead>
<tr>
<th class="tableblock halign-left valign-top">Name</th>
<th class="tableblock halign-left valign-top">Description</th>
<th class="tableblock halign-left valign-top">Required</th>
<th class="tableblock halign-left valign-top">Schema</th>
<th class="tableblock halign-left valign-top">Default</th>
</tr>
</thead>
<tbody>
<tr>
<td class="tableblock halign-left valign-top"><p class="tableblock">serviceName</p></td>
<td class="tableblock halign-left valign-top"><p class="tableblock">Specifies the name of the referenced service.</p></td>
<td class="tableblock halign-left valign-top"><p class="tableblock">true</p></td>
<td class="tableblock halign-left valign-top"><p class="tableblock">string</p></td>
<td class="tableblock halign-left valign-top"></td>
</tr>
<tr>
<td class="tableblock halign-left valign-top"><p class="tableblock">servicePort</p></td>
<td class="tableblock halign-left valign-top"><p class="tableblock">Specifies the port of the referenced service.</p></td>
<td class="tableblock halign-left valign-top"><p class="tableblock">true</p></td>
<td class="tableblock halign-left valign-top"><p class="tableblock">string</p></td>
<td class="tableblock halign-left valign-top"></td>
</tr>
</tbody>
</table>

</div>
<div class="sect2">
<h3 id="_v1beta1_replicasetlist">v1beta1.ReplicaSetList</h3>
<div class="paragraph">
<p>ReplicaSetList is a collection of ReplicaSets.</p>
</div>
<table class="tableblock frame-all grid-all" style="width:100%; ">
<colgroup>
<col style="width:20%;">
<col style="width:20%;">
<col style="width:20%;">
<col style="width:20%;">
<col style="width:20%;"> 
</colgroup>
<thead>
<tr>
<th class="tableblock halign-left valign-top">Name</th>
<th class="tableblock halign-left valign-top">Description</th>
<th class="tableblock halign-left valign-top">Required</th>
<th class="tableblock halign-left valign-top">Schema</th>
<th class="tableblock halign-left valign-top">Default</th>
</tr>
</thead>
<tbody>
<tr>
<td class="tableblock halign-left valign-top"><p class="tableblock">kind</p></td>
<td class="tableblock halign-left valign-top"><p class="tableblock">Kind is a string value representing the REST resource this object represents. Servers may infer this from the endpoint the client submits requests to. Cannot be updated. In CamelCase. More info: <a href="http://releases.k8s.io/HEAD/docs/devel/api-conventions.md#types-kinds">http://releases.k8s.io/HEAD/docs/devel/api-conventions.md#types-kinds</a></p></td>
<td class="tableblock halign-left valign-top"><p class="tableblock">false</p></td>
<td class="tableblock halign-left valign-top"><p class="tableblock">string</p></td>
<td class="tableblock halign-left valign-top"></td>
</tr>
<tr>
<td class="tableblock halign-left valign-top"><p class="tableblock">apiVersion</p></td>
<td class="tableblock halign-left valign-top"><p class="tableblock">APIVersion defines the versioned schema of this representation of an object. Servers should convert recognized schemas to the latest internal value, and may reject unrecognized values. More info: <a href="http://releases.k8s.io/HEAD/docs/devel/api-conventions.md#resources">http://releases.k8s.io/HEAD/docs/devel/api-conventions.md#resources</a></p></td>
<td class="tableblock halign-left valign-top"><p class="tableblock">false</p></td>
<td class="tableblock halign-left valign-top"><p class="tableblock">string</p></td>
<td class="tableblock halign-left valign-top"></td>
</tr>
<tr>
<td class="tableblock halign-left valign-top"><p class="tableblock">metadata</p></td>
<td class="tableblock halign-left valign-top"><p class="tableblock">Standard list metadata. More info: <a href="http://releases.k8s.io/HEAD/docs/devel/api-conventions.md#types-kinds">http://releases.k8s.io/HEAD/docs/devel/api-conventions.md#types-kinds</a></p></td>
<td class="tableblock halign-left valign-top"><p class="tableblock">false</p></td>
<td class="tableblock halign-left valign-top"><p class="tableblock"><a href="#_v1_listmeta">v1.ListMeta</a></p></td>
<td class="tableblock halign-left valign-top"></td>
</tr>
<tr>
<td class="tableblock halign-left valign-top"><p class="tableblock">items</p></td>
<td class="tableblock halign-left valign-top"><p class="tableblock">List of ReplicaSets. More info: <a href="http://kubernetes.io/docs/user-guide/replication-controller">http://kubernetes.io/docs/user-guide/replication-controller</a></p></td>
<td class="tableblock halign-left valign-top"><p class="tableblock">true</p></td>
<td class="tableblock halign-left valign-top"><p class="tableblock"><a href="#_v1beta1_replicaset">v1beta1.ReplicaSet</a> array</p></td>
<td class="tableblock halign-left valign-top"></td>
</tr>
</tbody>
</table>

</div>
<div class="sect2">
<h3 id="_v1_cephfsvolumesource">v1.CephFSVolumeSource</h3>
<div class="paragraph">
<p>Represents a Ceph Filesystem mount that lasts the lifetime of a pod Cephfs volumes do not support ownership management or SELinux relabeling.</p>
</div>
<table class="tableblock frame-all grid-all" style="width:100%; ">
<colgroup>
<col style="width:20%;">
<col style="width:20%;">
<col style="width:20%;">
<col style="width:20%;">
<col style="width:20%;"> 
</colgroup>
<thead>
<tr>
<th class="tableblock halign-left valign-top">Name</th>
<th class="tableblock halign-left valign-top">Description</th>
<th class="tableblock halign-left valign-top">Required</th>
<th class="tableblock halign-left valign-top">Schema</th>
<th class="tableblock halign-left valign-top">Default</th>
</tr>
</thead>
<tbody>
<tr>
<td class="tableblock halign-left valign-top"><p class="tableblock">monitors</p></td>
<td class="tableblock halign-left valign-top"><p class="tableblock">Required: Monitors is a collection of Ceph monitors More info: <a href="http://releases.k8s.io/HEAD/examples/volumes/cephfs/README.md#how-to-use-it">http://releases.k8s.io/HEAD/examples/volumes/cephfs/README.md#how-to-use-it</a></p></td>
<td class="tableblock halign-left valign-top"><p class="tableblock">true</p></td>
<td class="tableblock halign-left valign-top"><p class="tableblock">string array</p></td>
<td class="tableblock halign-left valign-top"></td>
</tr>
<tr>
<td class="tableblock halign-left valign-top"><p class="tableblock">path</p></td>
<td class="tableblock halign-left valign-top"><p class="tableblock">Optional: Used as the mounted root, rather than the full Ceph tree, default is /</p></td>
<td class="tableblock halign-left valign-top"><p class="tableblock">false</p></td>
<td class="tableblock halign-left valign-top"><p class="tableblock">string</p></td>
<td class="tableblock halign-left valign-top"></td>
</tr>
<tr>
<td class="tableblock halign-left valign-top"><p class="tableblock">user</p></td>
<td class="tableblock halign-left valign-top"><p class="tableblock">Optional: User is the rados user name, default is admin More info: <a href="http://releases.k8s.io/HEAD/examples/volumes/cephfs/README.md#how-to-use-it">http://releases.k8s.io/HEAD/examples/volumes/cephfs/README.md#how-to-use-it</a></p></td>
<td class="tableblock halign-left valign-top"><p class="tableblock">false</p></td>
<td class="tableblock halign-left valign-top"><p class="tableblock">string</p></td>
<td class="tableblock halign-left valign-top"></td>
</tr>
<tr>
<td class="tableblock halign-left valign-top"><p class="tableblock">secretFile</p></td>
<td class="tableblock halign-left valign-top"><p class="tableblock">Optional: SecretFile is the path to key ring for User, default is /etc/ceph/user.secret More info: <a href="http://releases.k8s.io/HEAD/examples/volumes/cephfs/README.md#how-to-use-it">http://releases.k8s.io/HEAD/examples/volumes/cephfs/README.md#how-to-use-it</a></p></td>
<td class="tableblock halign-left valign-top"><p class="tableblock">false</p></td>
<td class="tableblock halign-left valign-top"><p class="tableblock">string</p></td>
<td class="tableblock halign-left valign-top"></td>
</tr>
<tr>
<td class="tableblock halign-left valign-top"><p class="tableblock">secretRef</p></td>
<td class="tableblock halign-left valign-top"><p class="tableblock">Optional: SecretRef is reference to the authentication secret for User, default is empty. More info: <a href="http://releases.k8s.io/HEAD/examples/volumes/cephfs/README.md#how-to-use-it">http://releases.k8s.io/HEAD/examples/volumes/cephfs/README.md#how-to-use-it</a></p></td>
<td class="tableblock halign-left valign-top"><p class="tableblock">false</p></td>
<td class="tableblock halign-left valign-top"><p class="tableblock"><a href="#_v1_localobjectreference">v1.LocalObjectReference</a></p></td>
<td class="tableblock halign-left valign-top"></td>
</tr>
<tr>
<td class="tableblock halign-left valign-top"><p class="tableblock">readOnly</p></td>
<td class="tableblock halign-left valign-top"><p class="tableblock">Optional: Defaults to false (read/write). ReadOnly here will force the ReadOnly setting in VolumeMounts. More info: <a href="http://releases.k8s.io/HEAD/examples/volumes/cephfs/README.md#how-to-use-it">http://releases.k8s.io/HEAD/examples/volumes/cephfs/README.md#how-to-use-it</a></p></td>
<td class="tableblock halign-left valign-top"><p class="tableblock">false</p></td>
<td class="tableblock halign-left valign-top"><p class="tableblock">boolean</p></td>
<td class="tableblock halign-left valign-top"><p class="tableblock">false</p></td>
</tr>
</tbody>
</table>

</div>
<div class="sect2">
<h3 id="_v1beta1_ingressstatus">v1beta1.IngressStatus</h3>
<div class="paragraph">
<p>IngressStatus describe the current state of the Ingress.</p>
</div>
<table class="tableblock frame-all grid-all" style="width:100%; ">
<colgroup>
<col style="width:20%;">
<col style="width:20%;">
<col style="width:20%;">
<col style="width:20%;">
<col style="width:20%;"> 
</colgroup>
<thead>
<tr>
<th class="tableblock halign-left valign-top">Name</th>
<th class="tableblock halign-left valign-top">Description</th>
<th class="tableblock halign-left valign-top">Required</th>
<th class="tableblock halign-left valign-top">Schema</th>
<th class="tableblock halign-left valign-top">Default</th>
</tr>
</thead>
<tbody>
<tr>
<td class="tableblock halign-left valign-top"><p class="tableblock">loadBalancer</p></td>
<td class="tableblock halign-left valign-top"><p class="tableblock">LoadBalancer contains the current status of the load-balancer.</p></td>
<td class="tableblock halign-left valign-top"><p class="tableblock">false</p></td>
<td class="tableblock halign-left valign-top"><p class="tableblock"><a href="#_v1_loadbalancerstatus">v1.LoadBalancerStatus</a></p></td>
<td class="tableblock halign-left valign-top"></td>
</tr>
</tbody>
</table>

</div>
<div class="sect2">
<h3 id="_v1_downwardapivolumesource">v1.DownwardAPIVolumeSource</h3>
<div class="paragraph">
<p>DownwardAPIVolumeSource represents a volume containing downward API info. Downward API volumes support ownership management and SELinux relabeling.</p>
</div>
<table class="tableblock frame-all grid-all" style="width:100%; ">
<colgroup>
<col style="width:20%;">
<col style="width:20%;">
<col style="width:20%;">
<col style="width:20%;">
<col style="width:20%;"> 
</colgroup>
<thead>
<tr>
<th class="tableblock halign-left valign-top">Name</th>
<th class="tableblock halign-left valign-top">Description</th>
<th class="tableblock halign-left valign-top">Required</th>
<th class="tableblock halign-left valign-top">Schema</th>
<th class="tableblock halign-left valign-top">Default</th>
</tr>
</thead>
<tbody>
<tr>
<td class="tableblock halign-left valign-top"><p class="tableblock">items</p></td>
<td class="tableblock halign-left valign-top"><p class="tableblock">Items is a list of downward API volume file</p></td>
<td class="tableblock halign-left valign-top"><p class="tableblock">false</p></td>
<td class="tableblock halign-left valign-top"><p class="tableblock"><a href="#_v1_downwardapivolumefile">v1.DownwardAPIVolumeFile</a> array</p></td>
<td class="tableblock halign-left valign-top"></td>
</tr>
<tr>
<td class="tableblock halign-left valign-top"><p class="tableblock">defaultMode</p></td>
<td class="tableblock halign-left valign-top"><p class="tableblock">Optional: mode bits to use on created files by default. Must be a value between 0 and 0777. Defaults to 0644. Directories within the path are not affected by this setting. This might be in conflict with other options that affect the file mode, like fsGroup, and the result can be other mode bits set.</p></td>
<td class="tableblock halign-left valign-top"><p class="tableblock">false</p></td>
<td class="tableblock halign-left valign-top"><p class="tableblock">integer (int32)</p></td>
<td class="tableblock halign-left valign-top"></td>
</tr>
</tbody>
</table>

</div>
<div class="sect2">
<h3 id="_v1beta1_replicasetcondition">v1beta1.ReplicaSetCondition</h3>
<div class="paragraph">
<p>ReplicaSetCondition describes the state of a replica set at a certain point.</p>
</div>
<table class="tableblock frame-all grid-all" style="width:100%; ">
<colgroup>
<col style="width:20%;">
<col style="width:20%;">
<col style="width:20%;">
<col style="width:20%;">
<col style="width:20%;"> 
</colgroup>
<thead>
<tr>
<th class="tableblock halign-left valign-top">Name</th>
<th class="tableblock halign-left valign-top">Description</th>
<th class="tableblock halign-left valign-top">Required</th>
<th class="tableblock halign-left valign-top">Schema</th>
<th class="tableblock halign-left valign-top">Default</th>
</tr>
</thead>
<tbody>
<tr>
<td class="tableblock halign-left valign-top"><p class="tableblock">type</p></td>
<td class="tableblock halign-left valign-top"><p class="tableblock">Type of replica set condition.</p></td>
<td class="tableblock halign-left valign-top"><p class="tableblock">true</p></td>
<td class="tableblock halign-left valign-top"><p class="tableblock">string</p></td>
<td class="tableblock halign-left valign-top"></td>
</tr>
<tr>
<td class="tableblock halign-left valign-top"><p class="tableblock">status</p></td>
<td class="tableblock halign-left valign-top"><p class="tableblock">Status of the condition, one of True, False, Unknown.</p></td>
<td class="tableblock halign-left valign-top"><p class="tableblock">true</p></td>
<td class="tableblock halign-left valign-top"><p class="tableblock">string</p></td>
<td class="tableblock halign-left valign-top"></td>
</tr>
<tr>
<td class="tableblock halign-left valign-top"><p class="tableblock">lastTransitionTime</p></td>
<td class="tableblock halign-left valign-top"><p class="tableblock">The last time the condition transitioned from one status to another.</p></td>
<td class="tableblock halign-left valign-top"><p class="tableblock">false</p></td>
<td class="tableblock halign-left valign-top"><p class="tableblock">string</p></td>
<td class="tableblock halign-left valign-top"></td>
</tr>
<tr>
<td class="tableblock halign-left valign-top"><p class="tableblock">reason</p></td>
<td class="tableblock halign-left valign-top"><p class="tableblock">The reason for the condition&#8217;s last transition.</p></td>
<td class="tableblock halign-left valign-top"><p class="tableblock">false</p></td>
<td class="tableblock halign-left valign-top"><p class="tableblock">string</p></td>
<td class="tableblock halign-left valign-top"></td>
</tr>
<tr>
<td class="tableblock halign-left valign-top"><p class="tableblock">message</p></td>
<td class="tableblock halign-left valign-top"><p class="tableblock">A human readable message indicating details about the transition.</p></td>
<td class="tableblock halign-left valign-top"><p class="tableblock">false</p></td>
<td class="tableblock halign-left valign-top"><p class="tableblock">string</p></td>
<td class="tableblock halign-left valign-top"></td>
</tr>
</tbody>
</table>

</div>
<div class="sect2">
<h3 id="_v1beta1_networkpolicylist">v1beta1.NetworkPolicyList</h3>
<div class="paragraph">
<p>Network Policy List is a list of NetworkPolicy objects.</p>
</div>
<table class="tableblock frame-all grid-all" style="width:100%; ">
<colgroup>
<col style="width:20%;">
<col style="width:20%;">
<col style="width:20%;">
<col style="width:20%;">
<col style="width:20%;"> 
</colgroup>
<thead>
<tr>
<th class="tableblock halign-left valign-top">Name</th>
<th class="tableblock halign-left valign-top">Description</th>
<th class="tableblock halign-left valign-top">Required</th>
<th class="tableblock halign-left valign-top">Schema</th>
<th class="tableblock halign-left valign-top">Default</th>
</tr>
</thead>
<tbody>
<tr>
<td class="tableblock halign-left valign-top"><p class="tableblock">kind</p></td>
<td class="tableblock halign-left valign-top"><p class="tableblock">Kind is a string value representing the REST resource this object represents. Servers may infer this from the endpoint the client submits requests to. Cannot be updated. In CamelCase. More info: <a href="http://releases.k8s.io/HEAD/docs/devel/api-conventions.md#types-kinds">http://releases.k8s.io/HEAD/docs/devel/api-conventions.md#types-kinds</a></p></td>
<td class="tableblock halign-left valign-top"><p class="tableblock">false</p></td>
<td class="tableblock halign-left valign-top"><p class="tableblock">string</p></td>
<td class="tableblock halign-left valign-top"></td>
</tr>
<tr>
<td class="tableblock halign-left valign-top"><p class="tableblock">apiVersion</p></td>
<td class="tableblock halign-left valign-top"><p class="tableblock">APIVersion defines the versioned schema of this representation of an object. Servers should convert recognized schemas to the latest internal value, and may reject unrecognized values. More info: <a href="http://releases.k8s.io/HEAD/docs/devel/api-conventions.md#resources">http://releases.k8s.io/HEAD/docs/devel/api-conventions.md#resources</a></p></td>
<td class="tableblock halign-left valign-top"><p class="tableblock">false</p></td>
<td class="tableblock halign-left valign-top"><p class="tableblock">string</p></td>
<td class="tableblock halign-left valign-top"></td>
</tr>
<tr>
<td class="tableblock halign-left valign-top"><p class="tableblock">metadata</p></td>
<td class="tableblock halign-left valign-top"><p class="tableblock">Standard list metadata. More info: <a href="http://releases.k8s.io/HEAD/docs/devel/api-conventions.md#metadata">http://releases.k8s.io/HEAD/docs/devel/api-conventions.md#metadata</a></p></td>
<td class="tableblock halign-left valign-top"><p class="tableblock">false</p></td>
<td class="tableblock halign-left valign-top"><p class="tableblock"><a href="#_v1_listmeta">v1.ListMeta</a></p></td>
<td class="tableblock halign-left valign-top"></td>
</tr>
<tr>
<td class="tableblock halign-left valign-top"><p class="tableblock">items</p></td>
<td class="tableblock halign-left valign-top"><p class="tableblock">Items is a list of schema objects.</p></td>
<td class="tableblock halign-left valign-top"><p class="tableblock">true</p></td>
<td class="tableblock halign-left valign-top"><p class="tableblock"><a href="#_v1beta1_networkpolicy">v1beta1.NetworkPolicy</a> array</p></td>
<td class="tableblock halign-left valign-top"></td>
</tr>
</tbody>
</table>

</div>
<div class="sect2">
<h3 id="_v1_gcepersistentdiskvolumesource">v1.GCEPersistentDiskVolumeSource</h3>
<div class="paragraph">
<p>Represents a Persistent Disk resource in Google Compute Engine.</p>
</div>
<div class="paragraph">
<p>A GCE PD must exist before mounting to a container. The disk must also be in the same GCE project and zone as the kubelet. A GCE PD can only be mounted as read/write once or read-only many times. GCE PDs support ownership management and SELinux relabeling.</p>
</div>
<table class="tableblock frame-all grid-all" style="width:100%; ">
<colgroup>
<col style="width:20%;">
<col style="width:20%;">
<col style="width:20%;">
<col style="width:20%;">
<col style="width:20%;"> 
</colgroup>
<thead>
<tr>
<th class="tableblock halign-left valign-top">Name</th>
<th class="tableblock halign-left valign-top">Description</th>
<th class="tableblock halign-left valign-top">Required</th>
<th class="tableblock halign-left valign-top">Schema</th>
<th class="tableblock halign-left valign-top">Default</th>
</tr>
</thead>
<tbody>
<tr>
<td class="tableblock halign-left valign-top"><p class="tableblock">pdName</p></td>
<td class="tableblock halign-left valign-top"><p class="tableblock">Unique name of the PD resource in GCE. Used to identify the disk in GCE. More info: <a href="http://kubernetes.io/docs/user-guide/volumes#gcepersistentdisk">http://kubernetes.io/docs/user-guide/volumes#gcepersistentdisk</a></p></td>
<td class="tableblock halign-left valign-top"><p class="tableblock">true</p></td>
<td class="tableblock halign-left valign-top"><p class="tableblock">string</p></td>
<td class="tableblock halign-left valign-top"></td>
</tr>
<tr>
<td class="tableblock halign-left valign-top"><p class="tableblock">fsType</p></td>
<td class="tableblock halign-left valign-top"><p class="tableblock">Filesystem type of the volume that you want to mount. Tip: Ensure that the filesystem type is supported by the host operating system. Examples: "ext4", "xfs", "ntfs". Implicitly inferred to be "ext4" if unspecified. More info: <a href="http://kubernetes.io/docs/user-guide/volumes#gcepersistentdisk">http://kubernetes.io/docs/user-guide/volumes#gcepersistentdisk</a></p></td>
<td class="tableblock halign-left valign-top"><p class="tableblock">false</p></td>
<td class="tableblock halign-left valign-top"><p class="tableblock">string</p></td>
<td class="tableblock halign-left valign-top"></td>
</tr>
<tr>
<td class="tableblock halign-left valign-top"><p class="tableblock">partition</p></td>
<td class="tableblock halign-left valign-top"><p class="tableblock">The partition in the volume that you want to mount. If omitted, the default is to mount by volume name. Examples: For volume /dev/sda1, you specify the partition as "1". Similarly, the volume partition for /dev/sda is "0" (or you can leave the property empty). More info: <a href="http://kubernetes.io/docs/user-guide/volumes#gcepersistentdisk">http://kubernetes.io/docs/user-guide/volumes#gcepersistentdisk</a></p></td>
<td class="tableblock halign-left valign-top"><p class="tableblock">false</p></td>
<td class="tableblock halign-left valign-top"><p class="tableblock">integer (int32)</p></td>
<td class="tableblock halign-left valign-top"></td>
</tr>
<tr>
<td class="tableblock halign-left valign-top"><p class="tableblock">readOnly</p></td>
<td class="tableblock halign-left valign-top"><p class="tableblock">ReadOnly here will force the ReadOnly setting in VolumeMounts. Defaults to false. More info: <a href="http://kubernetes.io/docs/user-guide/volumes#gcepersistentdisk">http://kubernetes.io/docs/user-guide/volumes#gcepersistentdisk</a></p></td>
<td class="tableblock halign-left valign-top"><p class="tableblock">false</p></td>
<td class="tableblock halign-left valign-top"><p class="tableblock">boolean</p></td>
<td class="tableblock halign-left valign-top"><p class="tableblock">false</p></td>
</tr>
</tbody>
</table>

</div>
<div class="sect2">
<h3 id="_v1beta1_podsecuritypolicylist">v1beta1.PodSecurityPolicyList</h3>
<div class="paragraph">
<p>Pod Security Policy List is a list of PodSecurityPolicy objects.</p>
</div>
<table class="tableblock frame-all grid-all" style="width:100%; ">
<colgroup>
<col style="width:20%;">
<col style="width:20%;">
<col style="width:20%;">
<col style="width:20%;">
<col style="width:20%;"> 
</colgroup>
<thead>
<tr>
<th class="tableblock halign-left valign-top">Name</th>
<th class="tableblock halign-left valign-top">Description</th>
<th class="tableblock halign-left valign-top">Required</th>
<th class="tableblock halign-left valign-top">Schema</th>
<th class="tableblock halign-left valign-top">Default</th>
</tr>
</thead>
<tbody>
<tr>
<td class="tableblock halign-left valign-top"><p class="tableblock">kind</p></td>
<td class="tableblock halign-left valign-top"><p class="tableblock">Kind is a string value representing the REST resource this object represents. Servers may infer this from the endpoint the client submits requests to. Cannot be updated. In CamelCase. More info: <a href="http://releases.k8s.io/HEAD/docs/devel/api-conventions.md#types-kinds">http://releases.k8s.io/HEAD/docs/devel/api-conventions.md#types-kinds</a></p></td>
<td class="tableblock halign-left valign-top"><p class="tableblock">false</p></td>
<td class="tableblock halign-left valign-top"><p class="tableblock">string</p></td>
<td class="tableblock halign-left valign-top"></td>
</tr>
<tr>
<td class="tableblock halign-left valign-top"><p class="tableblock">apiVersion</p></td>
<td class="tableblock halign-left valign-top"><p class="tableblock">APIVersion defines the versioned schema of this representation of an object. Servers should convert recognized schemas to the latest internal value, and may reject unrecognized values. More info: <a href="http://releases.k8s.io/HEAD/docs/devel/api-conventions.md#resources">http://releases.k8s.io/HEAD/docs/devel/api-conventions.md#resources</a></p></td>
<td class="tableblock halign-left valign-top"><p class="tableblock">false</p></td>
<td class="tableblock halign-left valign-top"><p class="tableblock">string</p></td>
<td class="tableblock halign-left valign-top"></td>
</tr>
<tr>
<td class="tableblock halign-left valign-top"><p class="tableblock">metadata</p></td>
<td class="tableblock halign-left valign-top"><p class="tableblock">Standard list metadata. More info: <a href="http://releases.k8s.io/HEAD/docs/devel/api-conventions.md#metadata">http://releases.k8s.io/HEAD/docs/devel/api-conventions.md#metadata</a></p></td>
<td class="tableblock halign-left valign-top"><p class="tableblock">false</p></td>
<td class="tableblock halign-left valign-top"><p class="tableblock"><a href="#_v1_listmeta">v1.ListMeta</a></p></td>
<td class="tableblock halign-left valign-top"></td>
</tr>
<tr>
<td class="tableblock halign-left valign-top"><p class="tableblock">items</p></td>
<td class="tableblock halign-left valign-top"><p class="tableblock">Items is a list of schema objects.</p></td>
<td class="tableblock halign-left valign-top"><p class="tableblock">true</p></td>
<td class="tableblock halign-left valign-top"><p class="tableblock"><a href="#_v1beta1_podsecuritypolicy">v1beta1.PodSecurityPolicy</a> array</p></td>
<td class="tableblock halign-left valign-top"></td>
</tr>
</tbody>
</table>

</div>
<div class="sect2">
<h3 id="_v1beta1_rollingupdatedeployment">v1beta1.RollingUpdateDeployment</h3>
<div class="paragraph">
<p>Spec to control the desired behavior of rolling update.</p>
</div>
<table class="tableblock frame-all grid-all" style="width:100%; ">
<colgroup>
<col style="width:20%;">
<col style="width:20%;">
<col style="width:20%;">
<col style="width:20%;">
<col style="width:20%;"> 
</colgroup>
<thead>
<tr>
<th class="tableblock halign-left valign-top">Name</th>
<th class="tableblock halign-left valign-top">Description</th>
<th class="tableblock halign-left valign-top">Required</th>
<th class="tableblock halign-left valign-top">Schema</th>
<th class="tableblock halign-left valign-top">Default</th>
</tr>
</thead>
<tbody>
<tr>
<td class="tableblock halign-left valign-top"><p class="tableblock">maxUnavailable</p></td>
<td class="tableblock halign-left valign-top"><p class="tableblock">The maximum number of pods that can be unavailable during the update. Value can be an absolute number (ex: 5) or a percentage of desired pods (ex: 10%). Absolute number is calculated from percentage by rounding down. This can not be 0 if MaxSurge is 0. By default, a fixed value of 1 is used. Example: when this is set to 30%, the old RC can be scaled down to 70% of desired pods immediately when the rolling update starts. Once new pods are ready, old RC can be scaled down further, followed by scaling up the new RC, ensuring that the total number of pods available at all times during the update is at least 70% of desired pods.</p></td>
<td class="tableblock halign-left valign-top"><p class="tableblock">false</p></td>
<td class="tableblock halign-left valign-top"><p class="tableblock">string</p></td>
<td class="tableblock halign-left valign-top"></td>
</tr>
<tr>
<td class="tableblock halign-left valign-top"><p class="tableblock">maxSurge</p></td>
<td class="tableblock halign-left valign-top"><p class="tableblock">The maximum number of pods that can be scheduled above the desired number of pods. Value can be an absolute number (ex: 5) or a percentage of desired pods (ex: 10%). This can not be 0 if MaxUnavailable is 0. Absolute number is calculated from percentage by rounding up. By default, a value of 1 is used. Example: when this is set to 30%, the new RC can be scaled up immediately when the rolling update starts, such that the total number of old and new pods do not exceed 130% of desired pods. Once old pods have been killed, new RC can be scaled up further, ensuring that total number of pods running at any time during the update is atmost 130% of desired pods.</p></td>
<td class="tableblock halign-left valign-top"><p class="tableblock">false</p></td>
<td class="tableblock halign-left valign-top"><p class="tableblock">string</p></td>
<td class="tableblock halign-left valign-top"></td>
</tr>
</tbody>
</table>

</div>
<div class="sect2">
<h3 id="_v1beta1_fsgroupstrategyoptions">v1beta1.FSGroupStrategyOptions</h3>
<div class="paragraph">
<p>FSGroupStrategyOptions defines the strategy type and options used to create the strategy.</p>
</div>
<table class="tableblock frame-all grid-all" style="width:100%; ">
<colgroup>
<col style="width:20%;">
<col style="width:20%;">
<col style="width:20%;">
<col style="width:20%;">
<col style="width:20%;"> 
</colgroup>
<thead>
<tr>
<th class="tableblock halign-left valign-top">Name</th>
<th class="tableblock halign-left valign-top">Description</th>
<th class="tableblock halign-left valign-top">Required</th>
<th class="tableblock halign-left valign-top">Schema</th>
<th class="tableblock halign-left valign-top">Default</th>
</tr>
</thead>
<tbody>
<tr>
<td class="tableblock halign-left valign-top"><p class="tableblock">rule</p></td>
<td class="tableblock halign-left valign-top"><p class="tableblock">Rule is the strategy that will dictate what FSGroup is used in the SecurityContext.</p></td>
<td class="tableblock halign-left valign-top"><p class="tableblock">false</p></td>
<td class="tableblock halign-left valign-top"><p class="tableblock">string</p></td>
<td class="tableblock halign-left valign-top"></td>
</tr>
<tr>
<td class="tableblock halign-left valign-top"><p class="tableblock">ranges</p></td>
<td class="tableblock halign-left valign-top"><p class="tableblock">Ranges are the allowed ranges of fs groups.  If you would like to force a single fs group then supply a single range with the same start and end.</p></td>
<td class="tableblock halign-left valign-top"><p class="tableblock">false</p></td>
<td class="tableblock halign-left valign-top"><p class="tableblock"><a href="#_v1beta1_idrange">v1beta1.IDRange</a> array</p></td>
<td class="tableblock halign-left valign-top"></td>
</tr>
</tbody>
</table>

</div>
<div class="sect2">
<h3 id="_v1beta1_httpingressrulevalue">v1beta1.HTTPIngressRuleValue</h3>
<div class="paragraph">
<p>HTTPIngressRuleValue is a list of http selectors pointing to backends. In the example: <a href="http://&lt;host&gt;/&lt;path&gt;?&lt;searchpart&gt;">http://&lt;host&gt;/&lt;path&gt;?&lt;searchpart&gt;</a> &#8594; backend where where parts of the url correspond to RFC 3986, this resource will be used to match against everything after the last <em>/</em> and before the first <em>?</em> or <em>#</em>.</p>
</div>
<table class="tableblock frame-all grid-all" style="width:100%; ">
<colgroup>
<col style="width:20%;">
<col style="width:20%;">
<col style="width:20%;">
<col style="width:20%;">
<col style="width:20%;"> 
</colgroup>
<thead>
<tr>
<th class="tableblock halign-left valign-top">Name</th>
<th class="tableblock halign-left valign-top">Description</th>
<th class="tableblock halign-left valign-top">Required</th>
<th class="tableblock halign-left valign-top">Schema</th>
<th class="tableblock halign-left valign-top">Default</th>
</tr>
</thead>
<tbody>
<tr>
<td class="tableblock halign-left valign-top"><p class="tableblock">paths</p></td>
<td class="tableblock halign-left valign-top"><p class="tableblock">A collection of paths that map requests to backends.</p></td>
<td class="tableblock halign-left valign-top"><p class="tableblock">true</p></td>
<td class="tableblock halign-left valign-top"><p class="tableblock"><a href="#_v1beta1_httpingresspath">v1beta1.HTTPIngressPath</a> array</p></td>
<td class="tableblock halign-left valign-top"></td>
</tr>
</tbody>
</table>

</div>
<div class="sect2">
<h3 id="_v1_configmapvolumesource">v1.ConfigMapVolumeSource</h3>
<div class="paragraph">
<p>Adapts a ConfigMap into a volume.</p>
</div>
<div class="paragraph">
<p>The contents of the target ConfigMap&#8217;s Data field will be presented in a volume as files using the keys in the Data field as the file names, unless the items element is populated with specific mappings of keys to paths. ConfigMap volumes support ownership management and SELinux relabeling.</p>
</div>
<table class="tableblock frame-all grid-all" style="width:100%; ">
<colgroup>
<col style="width:20%;">
<col style="width:20%;">
<col style="width:20%;">
<col style="width:20%;">
<col style="width:20%;"> 
</colgroup>
<thead>
<tr>
<th class="tableblock halign-left valign-top">Name</th>
<th class="tableblock halign-left valign-top">Description</th>
<th class="tableblock halign-left valign-top">Required</th>
<th class="tableblock halign-left valign-top">Schema</th>
<th class="tableblock halign-left valign-top">Default</th>
</tr>
</thead>
<tbody>
<tr>
<td class="tableblock halign-left valign-top"><p class="tableblock">name</p></td>
<td class="tableblock halign-left valign-top"><p class="tableblock">Name of the referent. More info: <a href="http://kubernetes.io/docs/user-guide/identifiers#names">http://kubernetes.io/docs/user-guide/identifiers#names</a></p></td>
<td class="tableblock halign-left valign-top"><p class="tableblock">false</p></td>
<td class="tableblock halign-left valign-top"><p class="tableblock">string</p></td>
<td class="tableblock halign-left valign-top"></td>
</tr>
<tr>
<td class="tableblock halign-left valign-top"><p class="tableblock">items</p></td>
<td class="tableblock halign-left valign-top"><p class="tableblock">If unspecified, each key-value pair in the Data field of the referenced ConfigMap will be projected into the volume as a file whose name is the key and content is the value. If specified, the listed keys will be projected into the specified paths, and unlisted keys will not be present. If a key is specified which is not present in the ConfigMap, the volume setup will error unless it is marked optional. Paths must be relative and may not contain the <em>..</em> path or start with <em>..</em>.</p></td>
<td class="tableblock halign-left valign-top"><p class="tableblock">false</p></td>
<td class="tableblock halign-left valign-top"><p class="tableblock"><a href="#_v1_keytopath">v1.KeyToPath</a> array</p></td>
<td class="tableblock halign-left valign-top"></td>
</tr>
<tr>
<td class="tableblock halign-left valign-top"><p class="tableblock">defaultMode</p></td>
<td class="tableblock halign-left valign-top"><p class="tableblock">Optional: mode bits to use on created files by default. Must be a value between 0 and 0777. Defaults to 0644. Directories within the path are not affected by this setting. This might be in conflict with other options that affect the file mode, like fsGroup, and the result can be other mode bits set.</p></td>
<td class="tableblock halign-left valign-top"><p class="tableblock">false</p></td>
<td class="tableblock halign-left valign-top"><p class="tableblock">integer (int32)</p></td>
<td class="tableblock halign-left valign-top"></td>
</tr>
<tr>
<td class="tableblock halign-left valign-top"><p class="tableblock">optional</p></td>
<td class="tableblock halign-left valign-top"><p class="tableblock">Specify whether the ConfigMap or it&#8217;s keys must be defined</p></td>
<td class="tableblock halign-left valign-top"><p class="tableblock">false</p></td>
<td class="tableblock halign-left valign-top"><p class="tableblock">boolean</p></td>
<td class="tableblock halign-left valign-top"><p class="tableblock">false</p></td>
</tr>
</tbody>
</table>

</div>
<div class="sect2">
<h3 id="_v1_gitrepovolumesource">v1.GitRepoVolumeSource</h3>
<div class="paragraph">
<p>Represents a volume that is populated with the contents of a git repository. Git repo volumes do not support ownership management. Git repo volumes support SELinux relabeling.</p>
</div>
<table class="tableblock frame-all grid-all" style="width:100%; ">
<colgroup>
<col style="width:20%;">
<col style="width:20%;">
<col style="width:20%;">
<col style="width:20%;">
<col style="width:20%;"> 
</colgroup>
<thead>
<tr>
<th class="tableblock halign-left valign-top">Name</th>
<th class="tableblock halign-left valign-top">Description</th>
<th class="tableblock halign-left valign-top">Required</th>
<th class="tableblock halign-left valign-top">Schema</th>
<th class="tableblock halign-left valign-top">Default</th>
</tr>
</thead>
<tbody>
<tr>
<td class="tableblock halign-left valign-top"><p class="tableblock">repository</p></td>
<td class="tableblock halign-left valign-top"><p class="tableblock">Repository URL</p></td>
<td class="tableblock halign-left valign-top"><p class="tableblock">true</p></td>
<td class="tableblock halign-left valign-top"><p class="tableblock">string</p></td>
<td class="tableblock halign-left valign-top"></td>
</tr>
<tr>
<td class="tableblock halign-left valign-top"><p class="tableblock">revision</p></td>
<td class="tableblock halign-left valign-top"><p class="tableblock">Commit hash for the specified revision.</p></td>
<td class="tableblock halign-left valign-top"><p class="tableblock">false</p></td>
<td class="tableblock halign-left valign-top"><p class="tableblock">string</p></td>
<td class="tableblock halign-left valign-top"></td>
</tr>
<tr>
<td class="tableblock halign-left valign-top"><p class="tableblock">directory</p></td>
<td class="tableblock halign-left valign-top"><p class="tableblock">Target directory name. Must not contain or start with <em>..</em>.  If <em>.</em> is supplied, the volume directory will be the git repository.  Otherwise, if specified, the volume will contain the git repository in the subdirectory with the given name.</p></td>
<td class="tableblock halign-left valign-top"><p class="tableblock">false</p></td>
<td class="tableblock halign-left valign-top"><p class="tableblock">string</p></td>
<td class="tableblock halign-left valign-top"></td>
</tr>
</tbody>
</table>

</div>
<div class="sect2">
<h3 id="_v1_secretenvsource">v1.SecretEnvSource</h3>
<div class="paragraph">
<p>SecretEnvSource selects a Secret to populate the environment variables with.</p>
</div>
<div class="paragraph">
<p>The contents of the target Secret&#8217;s Data field will represent the key-value pairs as environment variables.</p>
</div>
<table class="tableblock frame-all grid-all" style="width:100%; ">
<colgroup>
<col style="width:20%;">
<col style="width:20%;">
<col style="width:20%;">
<col style="width:20%;">
<col style="width:20%;"> 
</colgroup>
<thead>
<tr>
<th class="tableblock halign-left valign-top">Name</th>
<th class="tableblock halign-left valign-top">Description</th>
<th class="tableblock halign-left valign-top">Required</th>
<th class="tableblock halign-left valign-top">Schema</th>
<th class="tableblock halign-left valign-top">Default</th>
</tr>
</thead>
<tbody>
<tr>
<td class="tableblock halign-left valign-top"><p class="tableblock">name</p></td>
<td class="tableblock halign-left valign-top"><p class="tableblock">Name of the referent. More info: <a href="http://kubernetes.io/docs/user-guide/identifiers#names">http://kubernetes.io/docs/user-guide/identifiers#names</a></p></td>
<td class="tableblock halign-left valign-top"><p class="tableblock">false</p></td>
<td class="tableblock halign-left valign-top"><p class="tableblock">string</p></td>
<td class="tableblock halign-left valign-top"></td>
</tr>
<tr>
<td class="tableblock halign-left valign-top"><p class="tableblock">optional</p></td>
<td class="tableblock halign-left valign-top"><p class="tableblock">Specify whether the Secret must be defined</p></td>
<td class="tableblock halign-left valign-top"><p class="tableblock">false</p></td>
<td class="tableblock halign-left valign-top"><p class="tableblock">boolean</p></td>
<td class="tableblock halign-left valign-top"><p class="tableblock">false</p></td>
</tr>
</tbody>
</table>

</div>
<div class="sect2">
<h3 id="_v1_portworxvolumesource">v1.PortworxVolumeSource</h3>
<div class="paragraph">
<p>PortworxVolumeSource represents a Portworx volume resource.</p>
</div>
<table class="tableblock frame-all grid-all" style="width:100%; ">
<colgroup>
<col style="width:20%;">
<col style="width:20%;">
<col style="width:20%;">
<col style="width:20%;">
<col style="width:20%;"> 
</colgroup>
<thead>
<tr>
<th class="tableblock halign-left valign-top">Name</th>
<th class="tableblock halign-left valign-top">Description</th>
<th class="tableblock halign-left valign-top">Required</th>
<th class="tableblock halign-left valign-top">Schema</th>
<th class="tableblock halign-left valign-top">Default</th>
</tr>
</thead>
<tbody>
<tr>
<td class="tableblock halign-left valign-top"><p class="tableblock">volumeID</p></td>
<td class="tableblock halign-left valign-top"><p class="tableblock">VolumeID uniquely identifies a Portworx volume</p></td>
<td class="tableblock halign-left valign-top"><p class="tableblock">true</p></td>
<td class="tableblock halign-left valign-top"><p class="tableblock">string</p></td>
<td class="tableblock halign-left valign-top"></td>
</tr>
<tr>
<td class="tableblock halign-left valign-top"><p class="tableblock">fsType</p></td>
<td class="tableblock halign-left valign-top"><p class="tableblock">FSType represents the filesystem type to mount Must be a filesystem type supported by the host operating system. Ex. "ext4", "xfs". Implicitly inferred to be "ext4" if unspecified.</p></td>
<td class="tableblock halign-left valign-top"><p class="tableblock">false</p></td>
<td class="tableblock halign-left valign-top"><p class="tableblock">string</p></td>
<td class="tableblock halign-left valign-top"></td>
</tr>
<tr>
<td class="tableblock halign-left valign-top"><p class="tableblock">readOnly</p></td>
<td class="tableblock halign-left valign-top"><p class="tableblock">Defaults to false (read/write). ReadOnly here will force the ReadOnly setting in VolumeMounts.</p></td>
<td class="tableblock halign-left valign-top"><p class="tableblock">false</p></td>
<td class="tableblock halign-left valign-top"><p class="tableblock">boolean</p></td>
<td class="tableblock halign-left valign-top"><p class="tableblock">false</p></td>
</tr>
</tbody>
</table>

</div>
<div class="sect2">
<h3 id="_v1_capabilities">v1.Capabilities</h3>
<div class="paragraph">
<p>Adds and removes POSIX capabilities from running containers.</p>
</div>
<table class="tableblock frame-all grid-all" style="width:100%; ">
<colgroup>
<col style="width:20%;">
<col style="width:20%;">
<col style="width:20%;">
<col style="width:20%;">
<col style="width:20%;"> 
</colgroup>
<thead>
<tr>
<th class="tableblock halign-left valign-top">Name</th>
<th class="tableblock halign-left valign-top">Description</th>
<th class="tableblock halign-left valign-top">Required</th>
<th class="tableblock halign-left valign-top">Schema</th>
<th class="tableblock halign-left valign-top">Default</th>
</tr>
</thead>
<tbody>
<tr>
<td class="tableblock halign-left valign-top"><p class="tableblock">add</p></td>
<td class="tableblock halign-left valign-top"><p class="tableblock">Added capabilities</p></td>
<td class="tableblock halign-left valign-top"><p class="tableblock">false</p></td>
<td class="tableblock halign-left valign-top"><p class="tableblock"><a href="#_v1_capability">v1.Capability</a> array</p></td>
<td class="tableblock halign-left valign-top"></td>
</tr>
<tr>
<td class="tableblock halign-left valign-top"><p class="tableblock">drop</p></td>
<td class="tableblock halign-left valign-top"><p class="tableblock">Removed capabilities</p></td>
<td class="tableblock halign-left valign-top"><p class="tableblock">false</p></td>
<td class="tableblock halign-left valign-top"><p class="tableblock"><a href="#_v1_capability">v1.Capability</a> array</p></td>
<td class="tableblock halign-left valign-top"></td>
</tr>
</tbody>
</table>

</div>
<div class="sect2">
<h3 id="_v1_localobjectreference">v1.LocalObjectReference</h3>
<div class="paragraph">
<p>LocalObjectReference contains enough information to let you locate the referenced object inside the same namespace.</p>
</div>
<table class="tableblock frame-all grid-all" style="width:100%; ">
<colgroup>
<col style="width:20%;">
<col style="width:20%;">
<col style="width:20%;">
<col style="width:20%;">
<col style="width:20%;"> 
</colgroup>
<thead>
<tr>
<th class="tableblock halign-left valign-top">Name</th>
<th class="tableblock halign-left valign-top">Description</th>
<th class="tableblock halign-left valign-top">Required</th>
<th class="tableblock halign-left valign-top">Schema</th>
<th class="tableblock halign-left valign-top">Default</th>
</tr>
</thead>
<tbody>
<tr>
<td class="tableblock halign-left valign-top"><p class="tableblock">name</p></td>
<td class="tableblock halign-left valign-top"><p class="tableblock">Name of the referent. More info: <a href="http://kubernetes.io/docs/user-guide/identifiers#names">http://kubernetes.io/docs/user-guide/identifiers#names</a></p></td>
<td class="tableblock halign-left valign-top"><p class="tableblock">false</p></td>
<td class="tableblock halign-left valign-top"><p class="tableblock">string</p></td>
<td class="tableblock halign-left valign-top"></td>
</tr>
</tbody>
</table>

</div>
<div class="sect2">
<h3 id="_v1_projectedvolumesource">v1.ProjectedVolumeSource</h3>
<div class="paragraph">
<p>Represents a projected volume source</p>
</div>
<table class="tableblock frame-all grid-all" style="width:100%; ">
<colgroup>
<col style="width:20%;">
<col style="width:20%;">
<col style="width:20%;">
<col style="width:20%;">
<col style="width:20%;"> 
</colgroup>
<thead>
<tr>
<th class="tableblock halign-left valign-top">Name</th>
<th class="tableblock halign-left valign-top">Description</th>
<th class="tableblock halign-left valign-top">Required</th>
<th class="tableblock halign-left valign-top">Schema</th>
<th class="tableblock halign-left valign-top">Default</th>
</tr>
</thead>
<tbody>
<tr>
<td class="tableblock halign-left valign-top"><p class="tableblock">sources</p></td>
<td class="tableblock halign-left valign-top"><p class="tableblock">list of volume projections</p></td>
<td class="tableblock halign-left valign-top"><p class="tableblock">true</p></td>
<td class="tableblock halign-left valign-top"><p class="tableblock"><a href="#_v1_volumeprojection">v1.VolumeProjection</a> array</p></td>
<td class="tableblock halign-left valign-top"></td>
</tr>
<tr>
<td class="tableblock halign-left valign-top"><p class="tableblock">defaultMode</p></td>
<td class="tableblock halign-left valign-top"><p class="tableblock">Mode bits to use on created files by default. Must be a value between 0 and 0777. Directories within the path are not affected by this setting. This might be in conflict with other options that affect the file mode, like fsGroup, and the result can be other mode bits set.</p></td>
<td class="tableblock halign-left valign-top"><p class="tableblock">false</p></td>
<td class="tableblock halign-left valign-top"><p class="tableblock">integer (int32)</p></td>
<td class="tableblock halign-left valign-top"></td>
</tr>
</tbody>
</table>

</div>
<div class="sect2">
<h3 id="_v1_execaction">v1.ExecAction</h3>
<div class="paragraph">
<p>ExecAction describes a "run in container" action.</p>
</div>
<table class="tableblock frame-all grid-all" style="width:100%; ">
<colgroup>
<col style="width:20%;">
<col style="width:20%;">
<col style="width:20%;">
<col style="width:20%;">
<col style="width:20%;"> 
</colgroup>
<thead>
<tr>
<th class="tableblock halign-left valign-top">Name</th>
<th class="tableblock halign-left valign-top">Description</th>
<th class="tableblock halign-left valign-top">Required</th>
<th class="tableblock halign-left valign-top">Schema</th>
<th class="tableblock halign-left valign-top">Default</th>
</tr>
</thead>
<tbody>
<tr>
<td class="tableblock halign-left valign-top"><p class="tableblock">command</p></td>
<td class="tableblock halign-left valign-top"><p class="tableblock">Command is the command line to execute inside the container, the working directory for the command  is root (<em>/</em>) in the container&#8217;s filesystem. The command is simply exec&#8217;d, it is not run inside a shell, so traditional shell instructions ('</p></td>
<td class="tableblock halign-left valign-top"><p class="tableblock">', etc) won&#8217;t work. To use a shell, you need to explicitly call out to that shell. Exit status of 0 is treated as live/healthy and non-zero is unhealthy.</p></td>
<td class="tableblock halign-left valign-top"><p class="tableblock">false</p></td>
<td class="tableblock halign-left valign-top"><p class="tableblock">string array</p></td>
</tr>
</tbody>
</table>

</div>
<div class="sect2">
<h3 id="_v1beta1_rollingupdatedaemonset">v1beta1.RollingUpdateDaemonSet</h3>
<div class="paragraph">
<p>Spec to control the desired behavior of daemon set rolling update.</p>
</div>
<table class="tableblock frame-all grid-all" style="width:100%; ">
<colgroup>
<col style="width:20%;">
<col style="width:20%;">
<col style="width:20%;">
<col style="width:20%;">
<col style="width:20%;"> 
</colgroup>
<thead>
<tr>
<th class="tableblock halign-left valign-top">Name</th>
<th class="tableblock halign-left valign-top">Description</th>
<th class="tableblock halign-left valign-top">Required</th>
<th class="tableblock halign-left valign-top">Schema</th>
<th class="tableblock halign-left valign-top">Default</th>
</tr>
</thead>
<tbody>
<tr>
<td class="tableblock halign-left valign-top"><p class="tableblock">maxUnavailable</p></td>
<td class="tableblock halign-left valign-top"><p class="tableblock">The maximum number of DaemonSet pods that can be unavailable during the update. Value can be an absolute number (ex: 5) or a percentage of total number of DaemonSet pods at the start of the update (ex: 10%). Absolute number is calculated from percentage by rounding up. This cannot be 0. Default value is 1. Example: when this is set to 30%, at most 30% of the total number of nodes that should be running the daemon pod (i.e. status.desiredNumberScheduled) can have their pods stopped for an update at any given time. The update starts by stopping at most 30% of those DaemonSet pods and then brings up new DaemonSet pods in their place. Once the new pods are available, it then proceeds onto other DaemonSet pods, thus ensuring that at least 70% of original number of DaemonSet pods are available at all times during the update.</p></td>
<td class="tableblock halign-left valign-top"><p class="tableblock">false</p></td>
<td class="tableblock halign-left valign-top"><p class="tableblock">string</p></td>
<td class="tableblock halign-left valign-top"></td>
</tr>
</tbody>
</table>

</div>
<div class="sect2">
<h3 id="_v1_objectmeta">v1.ObjectMeta</h3>
<div class="paragraph">
<p>ObjectMeta is metadata that all persisted resources must have, which includes all objects users must create.</p>
</div>
<table class="tableblock frame-all grid-all" style="width:100%; ">
<colgroup>
<col style="width:20%;">
<col style="width:20%;">
<col style="width:20%;">
<col style="width:20%;">
<col style="width:20%;"> 
</colgroup>
<thead>
<tr>
<th class="tableblock halign-left valign-top">Name</th>
<th class="tableblock halign-left valign-top">Description</th>
<th class="tableblock halign-left valign-top">Required</th>
<th class="tableblock halign-left valign-top">Schema</th>
<th class="tableblock halign-left valign-top">Default</th>
</tr>
</thead>
<tbody>
<tr>
<td class="tableblock halign-left valign-top"><p class="tableblock">name</p></td>
<td class="tableblock halign-left valign-top"><p class="tableblock">Name must be unique within a namespace. Is required when creating resources, although some resources may allow a client to request the generation of an appropriate name automatically. Name is primarily intended for creation idempotence and configuration definition. Cannot be updated. More info: <a href="http://kubernetes.io/docs/user-guide/identifiers#names">http://kubernetes.io/docs/user-guide/identifiers#names</a></p></td>
<td class="tableblock halign-left valign-top"><p class="tableblock">false</p></td>
<td class="tableblock halign-left valign-top"><p class="tableblock">string</p></td>
<td class="tableblock halign-left valign-top"></td>
</tr>
<tr>
<td class="tableblock halign-left valign-top"><p class="tableblock">generateName</p></td>
<td class="tableblock halign-left valign-top"><p class="tableblock">GenerateName is an optional prefix, used by the server, to generate a unique name ONLY IF the Name field has not been provided. If this field is used, the name returned to the client will be different than the name passed. This value will also be combined with a unique suffix. The provided value has the same validation rules as the Name field, and may be truncated by the length of the suffix required to make the value unique on the server.<br>
<br>
If this field is specified and the generated name exists, the server will NOT return a 409 - instead, it will either return 201 Created or 500 with Reason ServerTimeout indicating a unique name could not be found in the time allotted, and the client should retry (optionally after the time indicated in the Retry-After header).<br>
<br>
Applied only if Name is not specified. More info: <a href="http://releases.k8s.io/HEAD/docs/devel/api-conventions.md#idempotency">http://releases.k8s.io/HEAD/docs/devel/api-conventions.md#idempotency</a></p></td>
<td class="tableblock halign-left valign-top"><p class="tableblock">false</p></td>
<td class="tableblock halign-left valign-top"><p class="tableblock">string</p></td>
<td class="tableblock halign-left valign-top"></td>
</tr>
<tr>
<td class="tableblock halign-left valign-top"><p class="tableblock">namespace</p></td>
<td class="tableblock halign-left valign-top"><p class="tableblock">Namespace defines the space within each name must be unique. An empty namespace is equivalent to the "default" namespace, but "default" is the canonical representation. Not all objects are required to be scoped to a namespace - the value of this field for those objects will be empty.<br>
<br>
Must be a DNS_LABEL. Cannot be updated. More info: <a href="http://kubernetes.io/docs/user-guide/namespaces">http://kubernetes.io/docs/user-guide/namespaces</a></p></td>
<td class="tableblock halign-left valign-top"><p class="tableblock">false</p></td>
<td class="tableblock halign-left valign-top"><p class="tableblock">string</p></td>
<td class="tableblock halign-left valign-top"></td>
</tr>
<tr>
<td class="tableblock halign-left valign-top"><p class="tableblock">selfLink</p></td>
<td class="tableblock halign-left valign-top"><p class="tableblock">SelfLink is a URL representing this object. Populated by the system. Read-only.</p></td>
<td class="tableblock halign-left valign-top"><p class="tableblock">false</p></td>
<td class="tableblock halign-left valign-top"><p class="tableblock">string</p></td>
<td class="tableblock halign-left valign-top"></td>
</tr>
<tr>
<td class="tableblock halign-left valign-top"><p class="tableblock">uid</p></td>
<td class="tableblock halign-left valign-top"><p class="tableblock">UID is the unique in time and space value for this object. It is typically generated by the server on successful creation of a resource and is not allowed to change on PUT operations.<br>
<br>
Populated by the system. Read-only. More info: <a href="http://kubernetes.io/docs/user-guide/identifiers#uids">http://kubernetes.io/docs/user-guide/identifiers#uids</a></p></td>
<td class="tableblock halign-left valign-top"><p class="tableblock">false</p></td>
<td class="tableblock halign-left valign-top"><p class="tableblock">string</p></td>
<td class="tableblock halign-left valign-top"></td>
</tr>
<tr>
<td class="tableblock halign-left valign-top"><p class="tableblock">resourceVersion</p></td>
<td class="tableblock halign-left valign-top"><p class="tableblock">An opaque value that represents the internal version of this object that can be used by clients to determine when objects have changed. May be used for optimistic concurrency, change detection, and the watch operation on a resource or set of resources. Clients must treat these values as opaque and passed unmodified back to the server. They may only be valid for a particular resource or set of resources.<br>
<br>
Populated by the system. Read-only. Value must be treated as opaque by clients and . More info: <a href="http://releases.k8s.io/HEAD/docs/devel/api-conventions.md#concurrency-control-and-consistency">http://releases.k8s.io/HEAD/docs/devel/api-conventions.md#concurrency-control-and-consistency</a></p></td>
<td class="tableblock halign-left valign-top"><p class="tableblock">false</p></td>
<td class="tableblock halign-left valign-top"><p class="tableblock">string</p></td>
<td class="tableblock halign-left valign-top"></td>
</tr>
<tr>
<td class="tableblock halign-left valign-top"><p class="tableblock">generation</p></td>
<td class="tableblock halign-left valign-top"><p class="tableblock">A sequence number representing a specific generation of the desired state. Populated by the system. Read-only.</p></td>
<td class="tableblock halign-left valign-top"><p class="tableblock">false</p></td>
<td class="tableblock halign-left valign-top"><p class="tableblock">integer (int64)</p></td>
<td class="tableblock halign-left valign-top"></td>
</tr>
<tr>
<td class="tableblock halign-left valign-top"><p class="tableblock">creationTimestamp</p></td>
<td class="tableblock halign-left valign-top"><p class="tableblock">CreationTimestamp is a timestamp representing the server time when this object was created. It is not guaranteed to be set in happens-before order across separate operations. Clients may not set this value. It is represented in RFC3339 form and is in UTC.<br>
<br>
Populated by the system. Read-only. Null for lists. More info: <a href="http://releases.k8s.io/HEAD/docs/devel/api-conventions.md#metadata">http://releases.k8s.io/HEAD/docs/devel/api-conventions.md#metadata</a></p></td>
<td class="tableblock halign-left valign-top"><p class="tableblock">false</p></td>
<td class="tableblock halign-left valign-top"><p class="tableblock">string</p></td>
<td class="tableblock halign-left valign-top"></td>
</tr>
<tr>
<td class="tableblock halign-left valign-top"><p class="tableblock">deletionTimestamp</p></td>
<td class="tableblock halign-left valign-top"><p class="tableblock">DeletionTimestamp is RFC 3339 date and time at which this resource will be deleted. This field is set by the server when a graceful deletion is requested by the user, and is not directly settable by a client. The resource is expected to be deleted (no longer visible from resource lists, and not reachable by name) after the time in this field. Once set, this value may not be unset or be set further into the future, although it may be shortened or the resource may be deleted prior to this time. For example, a user may request that a pod is deleted in 30 seconds. The Kubelet will react by sending a graceful termination signal to the containers in the pod. After that 30 seconds, the Kubelet will send a hard termination signal (SIGKILL) to the container and after cleanup, remove the pod from the API. In the presence of network partitions, this object may still exist after this timestamp, until an administrator or automated process can determine the resource is fully terminated. If not set, graceful deletion of the object has not been requested.<br>
<br>
Populated by the system when a graceful deletion is requested. Read-only. More info: <a href="http://releases.k8s.io/HEAD/docs/devel/api-conventions.md#metadata">http://releases.k8s.io/HEAD/docs/devel/api-conventions.md#metadata</a></p></td>
<td class="tableblock halign-left valign-top"><p class="tableblock">false</p></td>
<td class="tableblock halign-left valign-top"><p class="tableblock">string</p></td>
<td class="tableblock halign-left valign-top"></td>
</tr>
<tr>
<td class="tableblock halign-left valign-top"><p class="tableblock">deletionGracePeriodSeconds</p></td>
<td class="tableblock halign-left valign-top"><p class="tableblock">Number of seconds allowed for this object to gracefully terminate before it will be removed from the system. Only set when deletionTimestamp is also set. May only be shortened. Read-only.</p></td>
<td class="tableblock halign-left valign-top"><p class="tableblock">false</p></td>
<td class="tableblock halign-left valign-top"><p class="tableblock">integer (int64)</p></td>
<td class="tableblock halign-left valign-top"></td>
</tr>
<tr>
<td class="tableblock halign-left valign-top"><p class="tableblock">labels</p></td>
<td class="tableblock halign-left valign-top"><p class="tableblock">Map of string keys and values that can be used to organize and categorize (scope and select) objects. May match selectors of replication controllers and services. More info: <a href="http://kubernetes.io/docs/user-guide/labels">http://kubernetes.io/docs/user-guide/labels</a></p></td>
<td class="tableblock halign-left valign-top"><p class="tableblock">false</p></td>
<td class="tableblock halign-left valign-top"><p class="tableblock">object</p></td>
<td class="tableblock halign-left valign-top"></td>
</tr>
<tr>
<td class="tableblock halign-left valign-top"><p class="tableblock">annotations</p></td>
<td class="tableblock halign-left valign-top"><p class="tableblock">Annotations is an unstructured key value map stored with a resource that may be set by external tools to store and retrieve arbitrary metadata. They are not queryable and should be preserved when modifying objects. More info: <a href="http://kubernetes.io/docs/user-guide/annotations">http://kubernetes.io/docs/user-guide/annotations</a></p></td>
<td class="tableblock halign-left valign-top"><p class="tableblock">false</p></td>
<td class="tableblock halign-left valign-top"><p class="tableblock">object</p></td>
<td class="tableblock halign-left valign-top"></td>
</tr>
<tr>
<td class="tableblock halign-left valign-top"><p class="tableblock">ownerReferences</p></td>
<td class="tableblock halign-left valign-top"><p class="tableblock">List of objects depended by this object. If ALL objects in the list have been deleted, this object will be garbage collected. If this object is managed by a controller, then an entry in this list will point to this controller, with the controller field set to true. There cannot be more than one managing controller.</p></td>
<td class="tableblock halign-left valign-top"><p class="tableblock">false</p></td>
<td class="tableblock halign-left valign-top"><p class="tableblock"><a href="#_v1_ownerreference">v1.OwnerReference</a> array</p></td>
<td class="tableblock halign-left valign-top"></td>
</tr>
<tr>
<td class="tableblock halign-left valign-top"><p class="tableblock">finalizers</p></td>
<td class="tableblock halign-left valign-top"><p class="tableblock">Must be empty before the object is deleted from the registry. Each entry is an identifier for the responsible component that will remove the entry from the list. If the deletionTimestamp of the object is non-nil, entries in this list can only be removed.</p></td>
<td class="tableblock halign-left valign-top"><p class="tableblock">false</p></td>
<td class="tableblock halign-left valign-top"><p class="tableblock">string array</p></td>
<td class="tableblock halign-left valign-top"></td>
</tr>
<tr>
<td class="tableblock halign-left valign-top"><p class="tableblock">clusterName</p></td>
<td class="tableblock halign-left valign-top"><p class="tableblock">The name of the cluster which the object belongs to. This is used to distinguish resources with same name and namespace in different clusters. This field is not set anywhere right now and apiserver is going to ignore it if set in create or update request.</p></td>
<td class="tableblock halign-left valign-top"><p class="tableblock">false</p></td>
<td class="tableblock halign-left valign-top"><p class="tableblock">string</p></td>
<td class="tableblock halign-left valign-top"></td>
</tr>
</tbody>
</table>

</div>
<div class="sect2">
<h3 id="_v1beta1_replicasetspec">v1beta1.ReplicaSetSpec</h3>
<div class="paragraph">
<p>ReplicaSetSpec is the specification of a ReplicaSet.</p>
</div>
<table class="tableblock frame-all grid-all" style="width:100%; ">
<colgroup>
<col style="width:20%;">
<col style="width:20%;">
<col style="width:20%;">
<col style="width:20%;">
<col style="width:20%;"> 
</colgroup>
<thead>
<tr>
<th class="tableblock halign-left valign-top">Name</th>
<th class="tableblock halign-left valign-top">Description</th>
<th class="tableblock halign-left valign-top">Required</th>
<th class="tableblock halign-left valign-top">Schema</th>
<th class="tableblock halign-left valign-top">Default</th>
</tr>
</thead>
<tbody>
<tr>
<td class="tableblock halign-left valign-top"><p class="tableblock">replicas</p></td>
<td class="tableblock halign-left valign-top"><p class="tableblock">Replicas is the number of desired replicas. This is a pointer to distinguish between explicit zero and unspecified. Defaults to 1. More info: <a href="http://kubernetes.io/docs/user-guide/replication-controller#what-is-a-replication-controller">http://kubernetes.io/docs/user-guide/replication-controller#what-is-a-replication-controller</a></p></td>
<td class="tableblock halign-left valign-top"><p class="tableblock">false</p></td>
<td class="tableblock halign-left valign-top"><p class="tableblock">integer (int32)</p></td>
<td class="tableblock halign-left valign-top"></td>
</tr>
<tr>
<td class="tableblock halign-left valign-top"><p class="tableblock">minReadySeconds</p></td>
<td class="tableblock halign-left valign-top"><p class="tableblock">Minimum number of seconds for which a newly created pod should be ready without any of its container crashing, for it to be considered available. Defaults to 0 (pod will be considered available as soon as it is ready)</p></td>
<td class="tableblock halign-left valign-top"><p class="tableblock">false</p></td>
<td class="tableblock halign-left valign-top"><p class="tableblock">integer (int32)</p></td>
<td class="tableblock halign-left valign-top"></td>
</tr>
<tr>
<td class="tableblock halign-left valign-top"><p class="tableblock">selector</p></td>
<td class="tableblock halign-left valign-top"><p class="tableblock">Selector is a label query over pods that should match the replica count. If the selector is empty, it is defaulted to the labels present on the pod template. Label keys and values that must match in order to be controlled by this replica set. More info: <a href="http://kubernetes.io/docs/user-guide/labels#label-selectors">http://kubernetes.io/docs/user-guide/labels#label-selectors</a></p></td>
<td class="tableblock halign-left valign-top"><p class="tableblock">false</p></td>
<td class="tableblock halign-left valign-top"><p class="tableblock"><a href="#_v1_labelselector">v1.LabelSelector</a></p></td>
<td class="tableblock halign-left valign-top"></td>
</tr>
<tr>
<td class="tableblock halign-left valign-top"><p class="tableblock">template</p></td>
<td class="tableblock halign-left valign-top"><p class="tableblock">Template is the object that describes the pod that will be created if insufficient replicas are detected. More info: <a href="http://kubernetes.io/docs/user-guide/replication-controller#pod-template">http://kubernetes.io/docs/user-guide/replication-controller#pod-template</a></p></td>
<td class="tableblock halign-left valign-top"><p class="tableblock">false</p></td>
<td class="tableblock halign-left valign-top"><p class="tableblock"><a href="#_v1_podtemplatespec">v1.PodTemplateSpec</a></p></td>
<td class="tableblock halign-left valign-top"></td>
</tr>
</tbody>
</table>

</div>
<div class="sect2">
<h3 id="_v1beta1_daemonsetspec">v1beta1.DaemonSetSpec</h3>
<div class="paragraph">
<p>DaemonSetSpec is the specification of a daemon set.</p>
</div>
<table class="tableblock frame-all grid-all" style="width:100%; ">
<colgroup>
<col style="width:20%;">
<col style="width:20%;">
<col style="width:20%;">
<col style="width:20%;">
<col style="width:20%;"> 
</colgroup>
<thead>
<tr>
<th class="tableblock halign-left valign-top">Name</th>
<th class="tableblock halign-left valign-top">Description</th>
<th class="tableblock halign-left valign-top">Required</th>
<th class="tableblock halign-left valign-top">Schema</th>
<th class="tableblock halign-left valign-top">Default</th>
</tr>
</thead>
<tbody>
<tr>
<td class="tableblock halign-left valign-top"><p class="tableblock">selector</p></td>
<td class="tableblock halign-left valign-top"><p class="tableblock">A label query over pods that are managed by the daemon set. Must match in order to be controlled. If empty, defaulted to labels on Pod template. More info: <a href="http://kubernetes.io/docs/user-guide/labels#label-selectors">http://kubernetes.io/docs/user-guide/labels#label-selectors</a></p></td>
<td class="tableblock halign-left valign-top"><p class="tableblock">false</p></td>
<td class="tableblock halign-left valign-top"><p class="tableblock"><a href="#_v1_labelselector">v1.LabelSelector</a></p></td>
<td class="tableblock halign-left valign-top"></td>
</tr>
<tr>
<td class="tableblock halign-left valign-top"><p class="tableblock">template</p></td>
<td class="tableblock halign-left valign-top"><p class="tableblock">An object that describes the pod that will be created. The DaemonSet will create exactly one copy of this pod on every node that matches the template&#8217;s node selector (or on every node if no node selector is specified). More info: <a href="http://kubernetes.io/docs/user-guide/replication-controller#pod-template">http://kubernetes.io/docs/user-guide/replication-controller#pod-template</a></p></td>
<td class="tableblock halign-left valign-top"><p class="tableblock">true</p></td>
<td class="tableblock halign-left valign-top"><p class="tableblock"><a href="#_v1_podtemplatespec">v1.PodTemplateSpec</a></p></td>
<td class="tableblock halign-left valign-top"></td>
</tr>
<tr>
<td class="tableblock halign-left valign-top"><p class="tableblock">updateStrategy</p></td>
<td class="tableblock halign-left valign-top"><p class="tableblock">An update strategy to replace existing DaemonSet pods with new pods.</p></td>
<td class="tableblock halign-left valign-top"><p class="tableblock">false</p></td>
<td class="tableblock halign-left valign-top"><p class="tableblock"><a href="#_v1beta1_daemonsetupdatestrategy">v1beta1.DaemonSetUpdateStrategy</a></p></td>
<td class="tableblock halign-left valign-top"></td>
</tr>
<tr>
<td class="tableblock halign-left valign-top"><p class="tableblock">minReadySeconds</p></td>
<td class="tableblock halign-left valign-top"><p class="tableblock">The minimum number of seconds for which a newly created DaemonSet pod should be ready without any of its container crashing, for it to be considered available. Defaults to 0 (pod will be considered available as soon as it is ready).</p></td>
<td class="tableblock halign-left valign-top"><p class="tableblock">false</p></td>
<td class="tableblock halign-left valign-top"><p class="tableblock">integer (int32)</p></td>
<td class="tableblock halign-left valign-top"></td>
</tr>
<tr>
<td class="tableblock halign-left valign-top"><p class="tableblock">templateGeneration</p></td>
<td class="tableblock halign-left valign-top"><p class="tableblock">A sequence number representing a specific generation of the template. Populated by the system. It can be set only during the creation.</p></td>
<td class="tableblock halign-left valign-top"><p class="tableblock">false</p></td>
<td class="tableblock halign-left valign-top"><p class="tableblock">integer (int64)</p></td>
<td class="tableblock halign-left valign-top"></td>
</tr>
</tbody>
</table>

</div>
<div class="sect2">
<h3 id="_v1beta1_deployment">v1beta1.Deployment</h3>
<div class="paragraph">
<p>Deployment enables declarative updates for Pods and ReplicaSets.</p>
</div>
<table class="tableblock frame-all grid-all" style="width:100%; ">
<colgroup>
<col style="width:20%;">
<col style="width:20%;">
<col style="width:20%;">
<col style="width:20%;">
<col style="width:20%;"> 
</colgroup>
<thead>
<tr>
<th class="tableblock halign-left valign-top">Name</th>
<th class="tableblock halign-left valign-top">Description</th>
<th class="tableblock halign-left valign-top">Required</th>
<th class="tableblock halign-left valign-top">Schema</th>
<th class="tableblock halign-left valign-top">Default</th>
</tr>
</thead>
<tbody>
<tr>
<td class="tableblock halign-left valign-top"><p class="tableblock">kind</p></td>
<td class="tableblock halign-left valign-top"><p class="tableblock">Kind is a string value representing the REST resource this object represents. Servers may infer this from the endpoint the client submits requests to. Cannot be updated. In CamelCase. More info: <a href="http://releases.k8s.io/HEAD/docs/devel/api-conventions.md#types-kinds">http://releases.k8s.io/HEAD/docs/devel/api-conventions.md#types-kinds</a></p></td>
<td class="tableblock halign-left valign-top"><p class="tableblock">false</p></td>
<td class="tableblock halign-left valign-top"><p class="tableblock">string</p></td>
<td class="tableblock halign-left valign-top"></td>
</tr>
<tr>
<td class="tableblock halign-left valign-top"><p class="tableblock">apiVersion</p></td>
<td class="tableblock halign-left valign-top"><p class="tableblock">APIVersion defines the versioned schema of this representation of an object. Servers should convert recognized schemas to the latest internal value, and may reject unrecognized values. More info: <a href="http://releases.k8s.io/HEAD/docs/devel/api-conventions.md#resources">http://releases.k8s.io/HEAD/docs/devel/api-conventions.md#resources</a></p></td>
<td class="tableblock halign-left valign-top"><p class="tableblock">false</p></td>
<td class="tableblock halign-left valign-top"><p class="tableblock">string</p></td>
<td class="tableblock halign-left valign-top"></td>
</tr>
<tr>
<td class="tableblock halign-left valign-top"><p class="tableblock">metadata</p></td>
<td class="tableblock halign-left valign-top"><p class="tableblock">Standard object metadata.</p></td>
<td class="tableblock halign-left valign-top"><p class="tableblock">false</p></td>
<td class="tableblock halign-left valign-top"><p class="tableblock"><a href="#_v1_objectmeta">v1.ObjectMeta</a></p></td>
<td class="tableblock halign-left valign-top"></td>
</tr>
<tr>
<td class="tableblock halign-left valign-top"><p class="tableblock">spec</p></td>
<td class="tableblock halign-left valign-top"><p class="tableblock">Specification of the desired behavior of the Deployment.</p></td>
<td class="tableblock halign-left valign-top"><p class="tableblock">false</p></td>
<td class="tableblock halign-left valign-top"><p class="tableblock"><a href="#_v1beta1_deploymentspec">v1beta1.DeploymentSpec</a></p></td>
<td class="tableblock halign-left valign-top"></td>
</tr>
<tr>
<td class="tableblock halign-left valign-top"><p class="tableblock">status</p></td>
<td class="tableblock halign-left valign-top"><p class="tableblock">Most recently observed status of the Deployment.</p></td>
<td class="tableblock halign-left valign-top"><p class="tableblock">false</p></td>
<td class="tableblock halign-left valign-top"><p class="tableblock"><a href="#_v1beta1_deploymentstatus">v1beta1.DeploymentStatus</a></p></td>
<td class="tableblock halign-left valign-top"></td>
</tr>
</tbody>
</table>

</div>
<div class="sect2">
<h3 id="_v1_azurefilevolumesource">v1.AzureFileVolumeSource</h3>
<div class="paragraph">
<p>AzureFile represents an Azure File Service mount on the host and bind mount to the pod.</p>
</div>
<table class="tableblock frame-all grid-all" style="width:100%; ">
<colgroup>
<col style="width:20%;">
<col style="width:20%;">
<col style="width:20%;">
<col style="width:20%;">
<col style="width:20%;"> 
</colgroup>
<thead>
<tr>
<th class="tableblock halign-left valign-top">Name</th>
<th class="tableblock halign-left valign-top">Description</th>
<th class="tableblock halign-left valign-top">Required</th>
<th class="tableblock halign-left valign-top">Schema</th>
<th class="tableblock halign-left valign-top">Default</th>
</tr>
</thead>
<tbody>
<tr>
<td class="tableblock halign-left valign-top"><p class="tableblock">secretName</p></td>
<td class="tableblock halign-left valign-top"><p class="tableblock">the name of secret that contains Azure Storage Account Name and Key</p></td>
<td class="tableblock halign-left valign-top"><p class="tableblock">true</p></td>
<td class="tableblock halign-left valign-top"><p class="tableblock">string</p></td>
<td class="tableblock halign-left valign-top"></td>
</tr>
<tr>
<td class="tableblock halign-left valign-top"><p class="tableblock">shareName</p></td>
<td class="tableblock halign-left valign-top"><p class="tableblock">Share Name</p></td>
<td class="tableblock halign-left valign-top"><p class="tableblock">true</p></td>
<td class="tableblock halign-left valign-top"><p class="tableblock">string</p></td>
<td class="tableblock halign-left valign-top"></td>
</tr>
<tr>
<td class="tableblock halign-left valign-top"><p class="tableblock">readOnly</p></td>
<td class="tableblock halign-left valign-top"><p class="tableblock">Defaults to false (read/write). ReadOnly here will force the ReadOnly setting in VolumeMounts.</p></td>
<td class="tableblock halign-left valign-top"><p class="tableblock">false</p></td>
<td class="tableblock halign-left valign-top"><p class="tableblock">boolean</p></td>
<td class="tableblock halign-left valign-top"><p class="tableblock">false</p></td>
</tr>
</tbody>
</table>

</div>
<div class="sect2">
<h3 id="_types_uid">types.UID</h3>

</div>
<div class="sect2">
<h3 id="_v1_iscsivolumesource">v1.ISCSIVolumeSource</h3>
<div class="paragraph">
<p>Represents an ISCSI disk. ISCSI volumes can only be mounted as read/write once. ISCSI volumes support ownership management and SELinux relabeling.</p>
</div>
<table class="tableblock frame-all grid-all" style="width:100%; ">
<colgroup>
<col style="width:20%;">
<col style="width:20%;">
<col style="width:20%;">
<col style="width:20%;">
<col style="width:20%;"> 
</colgroup>
<thead>
<tr>
<th class="tableblock halign-left valign-top">Name</th>
<th class="tableblock halign-left valign-top">Description</th>
<th class="tableblock halign-left valign-top">Required</th>
<th class="tableblock halign-left valign-top">Schema</th>
<th class="tableblock halign-left valign-top">Default</th>
</tr>
</thead>
<tbody>
<tr>
<td class="tableblock halign-left valign-top"><p class="tableblock">targetPortal</p></td>
<td class="tableblock halign-left valign-top"><p class="tableblock">iSCSI target portal. The portal is either an IP or ip_addr:port if the port is other than default (typically TCP ports 860 and 3260).</p></td>
<td class="tableblock halign-left valign-top"><p class="tableblock">true</p></td>
<td class="tableblock halign-left valign-top"><p class="tableblock">string</p></td>
<td class="tableblock halign-left valign-top"></td>
</tr>
<tr>
<td class="tableblock halign-left valign-top"><p class="tableblock">iqn</p></td>
<td class="tableblock halign-left valign-top"><p class="tableblock">Target iSCSI Qualified Name.</p></td>
<td class="tableblock halign-left valign-top"><p class="tableblock">true</p></td>
<td class="tableblock halign-left valign-top"><p class="tableblock">string</p></td>
<td class="tableblock halign-left valign-top"></td>
</tr>
<tr>
<td class="tableblock halign-left valign-top"><p class="tableblock">lun</p></td>
<td class="tableblock halign-left valign-top"><p class="tableblock">iSCSI target lun number.</p></td>
<td class="tableblock halign-left valign-top"><p class="tableblock">true</p></td>
<td class="tableblock halign-left valign-top"><p class="tableblock">integer (int32)</p></td>
<td class="tableblock halign-left valign-top"></td>
</tr>
<tr>
<td class="tableblock halign-left valign-top"><p class="tableblock">iscsiInterface</p></td>
<td class="tableblock halign-left valign-top"><p class="tableblock">Optional: Defaults to <em>default</em> (tcp). iSCSI interface name that uses an iSCSI transport.</p></td>
<td class="tableblock halign-left valign-top"><p class="tableblock">false</p></td>
<td class="tableblock halign-left valign-top"><p class="tableblock">string</p></td>
<td class="tableblock halign-left valign-top"></td>
</tr>
<tr>
<td class="tableblock halign-left valign-top"><p class="tableblock">fsType</p></td>
<td class="tableblock halign-left valign-top"><p class="tableblock">Filesystem type of the volume that you want to mount. Tip: Ensure that the filesystem type is supported by the host operating system. Examples: "ext4", "xfs", "ntfs". Implicitly inferred to be "ext4" if unspecified. More info: <a href="http://kubernetes.io/docs/user-guide/volumes#iscsi">http://kubernetes.io/docs/user-guide/volumes#iscsi</a></p></td>
<td class="tableblock halign-left valign-top"><p class="tableblock">false</p></td>
<td class="tableblock halign-left valign-top"><p class="tableblock">string</p></td>
<td class="tableblock halign-left valign-top"></td>
</tr>
<tr>
<td class="tableblock halign-left valign-top"><p class="tableblock">readOnly</p></td>
<td class="tableblock halign-left valign-top"><p class="tableblock">ReadOnly here will force the ReadOnly setting in VolumeMounts. Defaults to false.</p></td>
<td class="tableblock halign-left valign-top"><p class="tableblock">false</p></td>
<td class="tableblock halign-left valign-top"><p class="tableblock">boolean</p></td>
<td class="tableblock halign-left valign-top"><p class="tableblock">false</p></td>
</tr>
<tr>
<td class="tableblock halign-left valign-top"><p class="tableblock">portals</p></td>
<td class="tableblock halign-left valign-top"><p class="tableblock">iSCSI target portal List. The portal is either an IP or ip_addr:port if the port is other than default (typically TCP ports 860 and 3260).</p></td>
<td class="tableblock halign-left valign-top"><p class="tableblock">false</p></td>
<td class="tableblock halign-left valign-top"><p class="tableblock">string array</p></td>
<td class="tableblock halign-left valign-top"></td>
</tr>
</tbody>
</table>

</div>
<div class="sect2">
<h3 id="_v1beta1_ingresslist">v1beta1.IngressList</h3>
<div class="paragraph">
<p>IngressList is a collection of Ingress.</p>
</div>
<table class="tableblock frame-all grid-all" style="width:100%; ">
<colgroup>
<col style="width:20%;">
<col style="width:20%;">
<col style="width:20%;">
<col style="width:20%;">
<col style="width:20%;"> 
</colgroup>
<thead>
<tr>
<th class="tableblock halign-left valign-top">Name</th>
<th class="tableblock halign-left valign-top">Description</th>
<th class="tableblock halign-left valign-top">Required</th>
<th class="tableblock halign-left valign-top">Schema</th>
<th class="tableblock halign-left valign-top">Default</th>
</tr>
</thead>
<tbody>
<tr>
<td class="tableblock halign-left valign-top"><p class="tableblock">kind</p></td>
<td class="tableblock halign-left valign-top"><p class="tableblock">Kind is a string value representing the REST resource this object represents. Servers may infer this from the endpoint the client submits requests to. Cannot be updated. In CamelCase. More info: <a href="http://releases.k8s.io/HEAD/docs/devel/api-conventions.md#types-kinds">http://releases.k8s.io/HEAD/docs/devel/api-conventions.md#types-kinds</a></p></td>
<td class="tableblock halign-left valign-top"><p class="tableblock">false</p></td>
<td class="tableblock halign-left valign-top"><p class="tableblock">string</p></td>
<td class="tableblock halign-left valign-top"></td>
</tr>
<tr>
<td class="tableblock halign-left valign-top"><p class="tableblock">apiVersion</p></td>
<td class="tableblock halign-left valign-top"><p class="tableblock">APIVersion defines the versioned schema of this representation of an object. Servers should convert recognized schemas to the latest internal value, and may reject unrecognized values. More info: <a href="http://releases.k8s.io/HEAD/docs/devel/api-conventions.md#resources">http://releases.k8s.io/HEAD/docs/devel/api-conventions.md#resources</a></p></td>
<td class="tableblock halign-left valign-top"><p class="tableblock">false</p></td>
<td class="tableblock halign-left valign-top"><p class="tableblock">string</p></td>
<td class="tableblock halign-left valign-top"></td>
</tr>
<tr>
<td class="tableblock halign-left valign-top"><p class="tableblock">metadata</p></td>
<td class="tableblock halign-left valign-top"><p class="tableblock">Standard object&#8217;s metadata. More info: <a href="http://releases.k8s.io/HEAD/docs/devel/api-conventions.md#metadata">http://releases.k8s.io/HEAD/docs/devel/api-conventions.md#metadata</a></p></td>
<td class="tableblock halign-left valign-top"><p class="tableblock">false</p></td>
<td class="tableblock halign-left valign-top"><p class="tableblock"><a href="#_v1_listmeta">v1.ListMeta</a></p></td>
<td class="tableblock halign-left valign-top"></td>
</tr>
<tr>
<td class="tableblock halign-left valign-top"><p class="tableblock">items</p></td>
<td class="tableblock halign-left valign-top"><p class="tableblock">Items is the list of Ingress.</p></td>
<td class="tableblock halign-left valign-top"><p class="tableblock">true</p></td>
<td class="tableblock halign-left valign-top"><p class="tableblock"><a href="#_v1beta1_ingress">v1beta1.Ingress</a> array</p></td>
<td class="tableblock halign-left valign-top"></td>
</tr>
</tbody>
</table>

</div>
<div class="sect2">
<h3 id="_v1_emptydirvolumesource">v1.EmptyDirVolumeSource</h3>
<div class="paragraph">
<p>Represents an empty directory for a pod. Empty directory volumes support ownership management and SELinux relabeling.</p>
</div>
<table class="tableblock frame-all grid-all" style="width:100%; ">
<colgroup>
<col style="width:20%;">
<col style="width:20%;">
<col style="width:20%;">
<col style="width:20%;">
<col style="width:20%;"> 
</colgroup>
<thead>
<tr>
<th class="tableblock halign-left valign-top">Name</th>
<th class="tableblock halign-left valign-top">Description</th>
<th class="tableblock halign-left valign-top">Required</th>
<th class="tableblock halign-left valign-top">Schema</th>
<th class="tableblock halign-left valign-top">Default</th>
</tr>
</thead>
<tbody>
<tr>
<td class="tableblock halign-left valign-top"><p class="tableblock">medium</p></td>
<td class="tableblock halign-left valign-top"><p class="tableblock">What type of storage medium should back this directory. The default is "" which means to use the node&#8217;s default medium. Must be an empty string (default) or Memory. More info: <a href="http://kubernetes.io/docs/user-guide/volumes#emptydir">http://kubernetes.io/docs/user-guide/volumes#emptydir</a></p></td>
<td class="tableblock halign-left valign-top"><p class="tableblock">false</p></td>
<td class="tableblock halign-left valign-top"><p class="tableblock">string</p></td>
<td class="tableblock halign-left valign-top"></td>
</tr>
</tbody>
</table>

</div>
<div class="sect2">
<h3 id="_v1beta1_scalespec">v1beta1.ScaleSpec</h3>
<div class="paragraph">
<p>describes the attributes of a scale subresource</p>
</div>
<table class="tableblock frame-all grid-all" style="width:100%; ">
<colgroup>
<col style="width:20%;">
<col style="width:20%;">
<col style="width:20%;">
<col style="width:20%;">
<col style="width:20%;"> 
</colgroup>
<thead>
<tr>
<th class="tableblock halign-left valign-top">Name</th>
<th class="tableblock halign-left valign-top">Description</th>
<th class="tableblock halign-left valign-top">Required</th>
<th class="tableblock halign-left valign-top">Schema</th>
<th class="tableblock halign-left valign-top">Default</th>
</tr>
</thead>
<tbody>
<tr>
<td class="tableblock halign-left valign-top"><p class="tableblock">replicas</p></td>
<td class="tableblock halign-left valign-top"><p class="tableblock">desired number of instances for the scaled object.</p></td>
<td class="tableblock halign-left valign-top"><p class="tableblock">false</p></td>
<td class="tableblock halign-left valign-top"><p class="tableblock">integer (int32)</p></td>
<td class="tableblock halign-left valign-top"></td>
</tr>
</tbody>
</table>

</div>
<div class="sect2">
<h3 id="_v1_podaffinityterm">v1.PodAffinityTerm</h3>
<div class="paragraph">
<p>Defines a set of pods (namely those matching the labelSelector relative to the given namespace(s)) that this pod should be co-located (affinity) or not co-located (anti-affinity) with, where co-located is defined as running on a node whose value of the label with key &lt;topologyKey&gt; tches that of any node on which a pod of the set of pods is running</p>
</div>
<table class="tableblock frame-all grid-all" style="width:100%; ">
<colgroup>
<col style="width:20%;">
<col style="width:20%;">
<col style="width:20%;">
<col style="width:20%;">
<col style="width:20%;"> 
</colgroup>
<thead>
<tr>
<th class="tableblock halign-left valign-top">Name</th>
<th class="tableblock halign-left valign-top">Description</th>
<th class="tableblock halign-left valign-top">Required</th>
<th class="tableblock halign-left valign-top">Schema</th>
<th class="tableblock halign-left valign-top">Default</th>
</tr>
</thead>
<tbody>
<tr>
<td class="tableblock halign-left valign-top"><p class="tableblock">labelSelector</p></td>
<td class="tableblock halign-left valign-top"><p class="tableblock">A label query over a set of resources, in this case pods.</p></td>
<td class="tableblock halign-left valign-top"><p class="tableblock">false</p></td>
<td class="tableblock halign-left valign-top"><p class="tableblock"><a href="#_v1_labelselector">v1.LabelSelector</a></p></td>
<td class="tableblock halign-left valign-top"></td>
</tr>
<tr>
<td class="tableblock halign-left valign-top"><p class="tableblock">namespaces</p></td>
<td class="tableblock halign-left valign-top"><p class="tableblock">namespaces specifies which namespaces the labelSelector applies to (matches against); null or empty list means "this pod&#8217;s namespace"</p></td>
<td class="tableblock halign-left valign-top"><p class="tableblock">false</p></td>
<td class="tableblock halign-left valign-top"><p class="tableblock">string array</p></td>
<td class="tableblock halign-left valign-top"></td>
</tr>
<tr>
<td class="tableblock halign-left valign-top"><p class="tableblock">topologyKey</p></td>
<td class="tableblock halign-left valign-top"><p class="tableblock">This pod should be co-located (affinity) or not co-located (anti-affinity) with the pods matching the labelSelector in the specified namespaces, where co-located is defined as running on a node whose value of the label with key topologyKey matches that of any node on which any of the selected pods is running. For PreferredDuringScheduling pod anti-affinity, empty topologyKey is interpreted as "all topologies" ("all topologies" here means all the topologyKeys indicated by scheduler command-line argument --failure-domains); for affinity and for RequiredDuringScheduling pod anti-affinity, empty topologyKey is not allowed.</p></td>
<td class="tableblock halign-left valign-top"><p class="tableblock">false</p></td>
<td class="tableblock halign-left valign-top"><p class="tableblock">string</p></td>
<td class="tableblock halign-left valign-top"></td>
</tr>
</tbody>
</table>

</div>
<div class="sect2">
<h3 id="_v1_envfromsource">v1.EnvFromSource</h3>
<div class="paragraph">
<p>EnvFromSource represents the source of a set of ConfigMaps</p>
</div>
<table class="tableblock frame-all grid-all" style="width:100%; ">
<colgroup>
<col style="width:20%;">
<col style="width:20%;">
<col style="width:20%;">
<col style="width:20%;">
<col style="width:20%;"> 
</colgroup>
<thead>
<tr>
<th class="tableblock halign-left valign-top">Name</th>
<th class="tableblock halign-left valign-top">Description</th>
<th class="tableblock halign-left valign-top">Required</th>
<th class="tableblock halign-left valign-top">Schema</th>
<th class="tableblock halign-left valign-top">Default</th>
</tr>
</thead>
<tbody>
<tr>
<td class="tableblock halign-left valign-top"><p class="tableblock">prefix</p></td>
<td class="tableblock halign-left valign-top"><p class="tableblock">An optional identifer to prepend to each key in the ConfigMap. Must be a C_IDENTIFIER.</p></td>
<td class="tableblock halign-left valign-top"><p class="tableblock">false</p></td>
<td class="tableblock halign-left valign-top"><p class="tableblock">string</p></td>
<td class="tableblock halign-left valign-top"></td>
</tr>
<tr>
<td class="tableblock halign-left valign-top"><p class="tableblock">configMapRef</p></td>
<td class="tableblock halign-left valign-top"><p class="tableblock">The ConfigMap to select from</p></td>
<td class="tableblock halign-left valign-top"><p class="tableblock">false</p></td>
<td class="tableblock halign-left valign-top"><p class="tableblock"><a href="#_v1_configmapenvsource">v1.ConfigMapEnvSource</a></p></td>
<td class="tableblock halign-left valign-top"></td>
</tr>
<tr>
<td class="tableblock halign-left valign-top"><p class="tableblock">secretRef</p></td>
<td class="tableblock halign-left valign-top"><p class="tableblock">The Secret to select from</p></td>
<td class="tableblock halign-left valign-top"><p class="tableblock">false</p></td>
<td class="tableblock halign-left valign-top"><p class="tableblock"><a href="#_v1_secretenvsource">v1.SecretEnvSource</a></p></td>
<td class="tableblock halign-left valign-top"></td>
</tr>
</tbody>
</table>

</div>
<div class="sect2">
<h3 id="_v1_podaffinity">v1.PodAffinity</h3>
<div class="paragraph">
<p>Pod affinity is a group of inter pod affinity scheduling rules.</p>
</div>
<table class="tableblock frame-all grid-all" style="width:100%; ">
<colgroup>
<col style="width:20%;">
<col style="width:20%;">
<col style="width:20%;">
<col style="width:20%;">
<col style="width:20%;"> 
</colgroup>
<thead>
<tr>
<th class="tableblock halign-left valign-top">Name</th>
<th class="tableblock halign-left valign-top">Description</th>
<th class="tableblock halign-left valign-top">Required</th>
<th class="tableblock halign-left valign-top">Schema</th>
<th class="tableblock halign-left valign-top">Default</th>
</tr>
</thead>
<tbody>
<tr>
<td class="tableblock halign-left valign-top"><p class="tableblock">requiredDuringSchedulingIgnoredDuringExecution</p></td>
<td class="tableblock halign-left valign-top"><p class="tableblock">NOT YET IMPLEMENTED. TODO: Uncomment field once it is implemented. If the affinity requirements specified by this field are not met at scheduling time, the pod will not be scheduled onto the node. If the affinity requirements specified by this field cease to be met at some point during pod execution (e.g. due to a pod label update), the system will try to eventually evict the pod from its node. When there are multiple elements, the lists of nodes corresponding to each podAffinityTerm are intersected, i.e. all terms must be satisfied. RequiredDuringSchedulingRequiredDuringExecution []PodAffinityTerm  <code>json:"requiredDuringSchedulingRequiredDuringExecution,omitempty"</code> If the affinity requirements specified by this field are not met at scheduling time, the pod will not be scheduled onto the node. If the affinity requirements specified by this field cease to be met at some point during pod execution (e.g. due to a pod label update), the system may or may not try to eventually evict the pod from its node. When there are multiple elements, the lists of nodes corresponding to each podAffinityTerm are intersected, i.e. all terms must be satisfied.</p></td>
<td class="tableblock halign-left valign-top"><p class="tableblock">false</p></td>
<td class="tableblock halign-left valign-top"><p class="tableblock"><a href="#_v1_podaffinityterm">v1.PodAffinityTerm</a> array</p></td>
<td class="tableblock halign-left valign-top"></td>
</tr>
<tr>
<td class="tableblock halign-left valign-top"><p class="tableblock">preferredDuringSchedulingIgnoredDuringExecution</p></td>
<td class="tableblock halign-left valign-top"><p class="tableblock">The scheduler will prefer to schedule pods to nodes that satisfy the affinity expressions specified by this field, but it may choose a node that violates one or more of the expressions. The node that is most preferred is the one with the greatest sum of weights, i.e. for each node that meets all of the scheduling requirements (resource request, requiredDuringScheduling affinity expressions, etc.), compute a sum by iterating through the elements of this field and adding "weight" to the sum if the node has pods which matches the corresponding podAffinityTerm; the node(s) with the highest sum are the most preferred.</p></td>
<td class="tableblock halign-left valign-top"><p class="tableblock">false</p></td>
<td class="tableblock halign-left valign-top"><p class="tableblock"><a href="#_v1_weightedpodaffinityterm">v1.WeightedPodAffinityTerm</a> array</p></td>
<td class="tableblock halign-left valign-top"></td>
</tr>
</tbody>
</table>

</div>
<div class="sect2">
<h3 id="_v1_flockervolumesource">v1.FlockerVolumeSource</h3>
<div class="paragraph">
<p>Represents a Flocker volume mounted by the Flocker agent. One and only one of datasetName and datasetUUID should be set. Flocker volumes do not support ownership management or SELinux relabeling.</p>
</div>
<table class="tableblock frame-all grid-all" style="width:100%; ">
<colgroup>
<col style="width:20%;">
<col style="width:20%;">
<col style="width:20%;">
<col style="width:20%;">
<col style="width:20%;"> 
</colgroup>
<thead>
<tr>
<th class="tableblock halign-left valign-top">Name</th>
<th class="tableblock halign-left valign-top">Description</th>
<th class="tableblock halign-left valign-top">Required</th>
<th class="tableblock halign-left valign-top">Schema</th>
<th class="tableblock halign-left valign-top">Default</th>
</tr>
</thead>
<tbody>
<tr>
<td class="tableblock halign-left valign-top"><p class="tableblock">datasetName</p></td>
<td class="tableblock halign-left valign-top"><p class="tableblock">Name of the dataset stored as metadata &#8594; name on the dataset for Flocker should be considered as deprecated</p></td>
<td class="tableblock halign-left valign-top"><p class="tableblock">false</p></td>
<td class="tableblock halign-left valign-top"><p class="tableblock">string</p></td>
<td class="tableblock halign-left valign-top"></td>
</tr>
<tr>
<td class="tableblock halign-left valign-top"><p class="tableblock">datasetUUID</p></td>
<td class="tableblock halign-left valign-top"><p class="tableblock">UUID of the dataset. This is unique identifier of a Flocker dataset</p></td>
<td class="tableblock halign-left valign-top"><p class="tableblock">false</p></td>
<td class="tableblock halign-left valign-top"><p class="tableblock">string</p></td>
<td class="tableblock halign-left valign-top"></td>
</tr>
</tbody>
</table>

</div>
<div class="sect2">
<h3 id="_v1_listmeta">v1.ListMeta</h3>
<div class="paragraph">
<p>ListMeta describes metadata that synthetic resources must have, including lists and various status objects. A resource may have only one of {ObjectMeta, ListMeta}.</p>
</div>
<table class="tableblock frame-all grid-all" style="width:100%; ">
<colgroup>
<col style="width:20%;">
<col style="width:20%;">
<col style="width:20%;">
<col style="width:20%;">
<col style="width:20%;"> 
</colgroup>
<thead>
<tr>
<th class="tableblock halign-left valign-top">Name</th>
<th class="tableblock halign-left valign-top">Description</th>
<th class="tableblock halign-left valign-top">Required</th>
<th class="tableblock halign-left valign-top">Schema</th>
<th class="tableblock halign-left valign-top">Default</th>
</tr>
</thead>
<tbody>
<tr>
<td class="tableblock halign-left valign-top"><p class="tableblock">selfLink</p></td>
<td class="tableblock halign-left valign-top"><p class="tableblock">SelfLink is a URL representing this object. Populated by the system. Read-only.</p></td>
<td class="tableblock halign-left valign-top"><p class="tableblock">false</p></td>
<td class="tableblock halign-left valign-top"><p class="tableblock">string</p></td>
<td class="tableblock halign-left valign-top"></td>
</tr>
<tr>
<td class="tableblock halign-left valign-top"><p class="tableblock">resourceVersion</p></td>
<td class="tableblock halign-left valign-top"><p class="tableblock">String that identifies the server&#8217;s internal version of this object that can be used by clients to determine when objects have changed. Value must be treated as opaque by clients and passed unmodified back to the server. Populated by the system. Read-only. More info: <a href="http://releases.k8s.io/HEAD/docs/devel/api-conventions.md#concurrency-control-and-consistency">http://releases.k8s.io/HEAD/docs/devel/api-conventions.md#concurrency-control-and-consistency</a></p></td>
<td class="tableblock halign-left valign-top"><p class="tableblock">false</p></td>
<td class="tableblock halign-left valign-top"><p class="tableblock">string</p></td>
<td class="tableblock halign-left valign-top"></td>
</tr>
</tbody>
</table>

</div>
<div class="sect2">
<h3 id="_v1_persistentvolumeclaimvolumesource">v1.PersistentVolumeClaimVolumeSource</h3>
<div class="paragraph">
<p>PersistentVolumeClaimVolumeSource references the user&#8217;s PVC in the same namespace. This volume finds the bound PV and mounts that volume for the pod. A PersistentVolumeClaimVolumeSource is, essentially, a wrapper around another type of volume that is owned by someone else (the system).</p>
</div>
<table class="tableblock frame-all grid-all" style="width:100%; ">
<colgroup>
<col style="width:20%;">
<col style="width:20%;">
<col style="width:20%;">
<col style="width:20%;">
<col style="width:20%;"> 
</colgroup>
<thead>
<tr>
<th class="tableblock halign-left valign-top">Name</th>
<th class="tableblock halign-left valign-top">Description</th>
<th class="tableblock halign-left valign-top">Required</th>
<th class="tableblock halign-left valign-top">Schema</th>
<th class="tableblock halign-left valign-top">Default</th>
</tr>
</thead>
<tbody>
<tr>
<td class="tableblock halign-left valign-top"><p class="tableblock">claimName</p></td>
<td class="tableblock halign-left valign-top"><p class="tableblock">ClaimName is the name of a PersistentVolumeClaim in the same namespace as the pod using this volume. More info: <a href="http://kubernetes.io/docs/user-guide/persistent-volumes#persistentvolumeclaims">http://kubernetes.io/docs/user-guide/persistent-volumes#persistentvolumeclaims</a></p></td>
<td class="tableblock halign-left valign-top"><p class="tableblock">true</p></td>
<td class="tableblock halign-left valign-top"><p class="tableblock">string</p></td>
<td class="tableblock halign-left valign-top"></td>
</tr>
<tr>
<td class="tableblock halign-left valign-top"><p class="tableblock">readOnly</p></td>
<td class="tableblock halign-left valign-top"><p class="tableblock">Will force the ReadOnly setting in VolumeMounts. Default false.</p></td>
<td class="tableblock halign-left valign-top"><p class="tableblock">false</p></td>
<td class="tableblock halign-left valign-top"><p class="tableblock">boolean</p></td>
<td class="tableblock halign-left valign-top"><p class="tableblock">false</p></td>
</tr>
</tbody>
</table>

</div>
<div class="sect2">
<h3 id="_v1beta1_selinuxstrategyoptions">v1beta1.SELinuxStrategyOptions</h3>
<div class="paragraph">
<p>SELinux  Strategy Options defines the strategy type and any options used to create the strategy.</p>
</div>
<table class="tableblock frame-all grid-all" style="width:100%; ">
<colgroup>
<col style="width:20%;">
<col style="width:20%;">
<col style="width:20%;">
<col style="width:20%;">
<col style="width:20%;"> 
</colgroup>
<thead>
<tr>
<th class="tableblock halign-left valign-top">Name</th>
<th class="tableblock halign-left valign-top">Description</th>
<th class="tableblock halign-left valign-top">Required</th>
<th class="tableblock halign-left valign-top">Schema</th>
<th class="tableblock halign-left valign-top">Default</th>
</tr>
</thead>
<tbody>
<tr>
<td class="tableblock halign-left valign-top"><p class="tableblock">rule</p></td>
<td class="tableblock halign-left valign-top"><p class="tableblock">type is the strategy that will dictate the allowable labels that may be set.</p></td>
<td class="tableblock halign-left valign-top"><p class="tableblock">true</p></td>
<td class="tableblock halign-left valign-top"><p class="tableblock">string</p></td>
<td class="tableblock halign-left valign-top"></td>
</tr>
<tr>
<td class="tableblock halign-left valign-top"><p class="tableblock">seLinuxOptions</p></td>
<td class="tableblock halign-left valign-top"><p class="tableblock">seLinuxOptions required to run as; required for MustRunAs More info: <a href="http://releases.k8s.io/HEAD/docs/design/security_context.md#security-context">http://releases.k8s.io/HEAD/docs/design/security_context.md#security-context</a></p></td>
<td class="tableblock halign-left valign-top"><p class="tableblock">false</p></td>
<td class="tableblock halign-left valign-top"><p class="tableblock"><a href="#_v1_selinuxoptions">v1.SELinuxOptions</a></p></td>
<td class="tableblock halign-left valign-top"></td>
</tr>
</tbody>
</table>

</div>
<div class="sect2">
<h3 id="_v1beta1_runasuserstrategyoptions">v1beta1.RunAsUserStrategyOptions</h3>
<div class="paragraph">
<p>Run A sUser Strategy Options defines the strategy type and any options used to create the strategy.</p>
</div>
<table class="tableblock frame-all grid-all" style="width:100%; ">
<colgroup>
<col style="width:20%;">
<col style="width:20%;">
<col style="width:20%;">
<col style="width:20%;">
<col style="width:20%;"> 
</colgroup>
<thead>
<tr>
<th class="tableblock halign-left valign-top">Name</th>
<th class="tableblock halign-left valign-top">Description</th>
<th class="tableblock halign-left valign-top">Required</th>
<th class="tableblock halign-left valign-top">Schema</th>
<th class="tableblock halign-left valign-top">Default</th>
</tr>
</thead>
<tbody>
<tr>
<td class="tableblock halign-left valign-top"><p class="tableblock">rule</p></td>
<td class="tableblock halign-left valign-top"><p class="tableblock">Rule is the strategy that will dictate the allowable RunAsUser values that may be set.</p></td>
<td class="tableblock halign-left valign-top"><p class="tableblock">true</p></td>
<td class="tableblock halign-left valign-top"><p class="tableblock">string</p></td>
<td class="tableblock halign-left valign-top"></td>
</tr>
<tr>
<td class="tableblock halign-left valign-top"><p class="tableblock">ranges</p></td>
<td class="tableblock halign-left valign-top"><p class="tableblock">Ranges are the allowed ranges of uids that may be used.</p></td>
<td class="tableblock halign-left valign-top"><p class="tableblock">false</p></td>
<td class="tableblock halign-left valign-top"><p class="tableblock"><a href="#_v1beta1_idrange">v1beta1.IDRange</a> array</p></td>
<td class="tableblock halign-left valign-top"></td>
</tr>
</tbody>
</table>

</div>
<div class="sect2">
<h3 id="_v1beta1_rollbackconfig">v1beta1.RollbackConfig</h3>
<table class="tableblock frame-all grid-all" style="width:100%; ">
<colgroup>
<col style="width:20%;">
<col style="width:20%;">
<col style="width:20%;">
<col style="width:20%;">
<col style="width:20%;"> 
</colgroup>
<thead>
<tr>
<th class="tableblock halign-left valign-top">Name</th>
<th class="tableblock halign-left valign-top">Description</th>
<th class="tableblock halign-left valign-top">Required</th>
<th class="tableblock halign-left valign-top">Schema</th>
<th class="tableblock halign-left valign-top">Default</th>
</tr>
</thead>
<tbody>
<tr>
<td class="tableblock halign-left valign-top"><p class="tableblock">revision</p></td>
<td class="tableblock halign-left valign-top"><p class="tableblock">The revision to rollback to. If set to 0, rollbck to the last revision.</p></td>
<td class="tableblock halign-left valign-top"><p class="tableblock">false</p></td>
<td class="tableblock halign-left valign-top"><p class="tableblock">integer (int64)</p></td>
<td class="tableblock halign-left valign-top"></td>
</tr>
</tbody>
</table>

</div>
<div class="sect2">
<h3 id="_v1_secretvolumesource">v1.SecretVolumeSource</h3>
<div class="paragraph">
<p>Adapts a Secret into a volume.</p>
</div>
<div class="paragraph">
<p>The contents of the target Secret&#8217;s Data field will be presented in a volume as files using the keys in the Data field as the file names. Secret volumes support ownership management and SELinux relabeling.</p>
</div>
<table class="tableblock frame-all grid-all" style="width:100%; ">
<colgroup>
<col style="width:20%;">
<col style="width:20%;">
<col style="width:20%;">
<col style="width:20%;">
<col style="width:20%;"> 
</colgroup>
<thead>
<tr>
<th class="tableblock halign-left valign-top">Name</th>
<th class="tableblock halign-left valign-top">Description</th>
<th class="tableblock halign-left valign-top">Required</th>
<th class="tableblock halign-left valign-top">Schema</th>
<th class="tableblock halign-left valign-top">Default</th>
</tr>
</thead>
<tbody>
<tr>
<td class="tableblock halign-left valign-top"><p class="tableblock">secretName</p></td>
<td class="tableblock halign-left valign-top"><p class="tableblock">Name of the secret in the pod&#8217;s namespace to use. More info: <a href="http://kubernetes.io/docs/user-guide/volumes#secrets">http://kubernetes.io/docs/user-guide/volumes#secrets</a></p></td>
<td class="tableblock halign-left valign-top"><p class="tableblock">false</p></td>
<td class="tableblock halign-left valign-top"><p class="tableblock">string</p></td>
<td class="tableblock halign-left valign-top"></td>
</tr>
<tr>
<td class="tableblock halign-left valign-top"><p class="tableblock">items</p></td>
<td class="tableblock halign-left valign-top"><p class="tableblock">If unspecified, each key-value pair in the Data field of the referenced Secret will be projected into the volume as a file whose name is the key and content is the value. If specified, the listed keys will be projected into the specified paths, and unlisted keys will not be present. If a key is specified which is not present in the Secret, the volume setup will error unless it is marked optional. Paths must be relative and may not contain the <em>..</em> path or start with <em>..</em>.</p></td>
<td class="tableblock halign-left valign-top"><p class="tableblock">false</p></td>
<td class="tableblock halign-left valign-top"><p class="tableblock"><a href="#_v1_keytopath">v1.KeyToPath</a> array</p></td>
<td class="tableblock halign-left valign-top"></td>
</tr>
<tr>
<td class="tableblock halign-left valign-top"><p class="tableblock">defaultMode</p></td>
<td class="tableblock halign-left valign-top"><p class="tableblock">Optional: mode bits to use on created files by default. Must be a value between 0 and 0777. Defaults to 0644. Directories within the path are not affected by this setting. This might be in conflict with other options that affect the file mode, like fsGroup, and the result can be other mode bits set.</p></td>
<td class="tableblock halign-left valign-top"><p class="tableblock">false</p></td>
<td class="tableblock halign-left valign-top"><p class="tableblock">integer (int32)</p></td>
<td class="tableblock halign-left valign-top"></td>
</tr>
<tr>
<td class="tableblock halign-left valign-top"><p class="tableblock">optional</p></td>
<td class="tableblock halign-left valign-top"><p class="tableblock">Specify whether the Secret or it&#8217;s keys must be defined</p></td>
<td class="tableblock halign-left valign-top"><p class="tableblock">false</p></td>
<td class="tableblock halign-left valign-top"><p class="tableblock">boolean</p></td>
<td class="tableblock halign-left valign-top"><p class="tableblock">false</p></td>
</tr>
</tbody>
</table>

</div>
<div class="sect2">
<h3 id="_v1_flexvolumesource">v1.FlexVolumeSource</h3>
<div class="paragraph">
<p>FlexVolume represents a generic volume resource that is provisioned/attached using an exec based plugin. This is an alpha feature and may change in future.</p>
</div>
<table class="tableblock frame-all grid-all" style="width:100%; ">
<colgroup>
<col style="width:20%;">
<col style="width:20%;">
<col style="width:20%;">
<col style="width:20%;">
<col style="width:20%;"> 
</colgroup>
<thead>
<tr>
<th class="tableblock halign-left valign-top">Name</th>
<th class="tableblock halign-left valign-top">Description</th>
<th class="tableblock halign-left valign-top">Required</th>
<th class="tableblock halign-left valign-top">Schema</th>
<th class="tableblock halign-left valign-top">Default</th>
</tr>
</thead>
<tbody>
<tr>
<td class="tableblock halign-left valign-top"><p class="tableblock">driver</p></td>
<td class="tableblock halign-left valign-top"><p class="tableblock">Driver is the name of the driver to use for this volume.</p></td>
<td class="tableblock halign-left valign-top"><p class="tableblock">true</p></td>
<td class="tableblock halign-left valign-top"><p class="tableblock">string</p></td>
<td class="tableblock halign-left valign-top"></td>
</tr>
<tr>
<td class="tableblock halign-left valign-top"><p class="tableblock">fsType</p></td>
<td class="tableblock halign-left valign-top"><p class="tableblock">Filesystem type to mount. Must be a filesystem type supported by the host operating system. Ex. "ext4", "xfs", "ntfs". The default filesystem depends on FlexVolume script.</p></td>
<td class="tableblock halign-left valign-top"><p class="tableblock">false</p></td>
<td class="tableblock halign-left valign-top"><p class="tableblock">string</p></td>
<td class="tableblock halign-left valign-top"></td>
</tr>
<tr>
<td class="tableblock halign-left valign-top"><p class="tableblock">secretRef</p></td>
<td class="tableblock halign-left valign-top"><p class="tableblock">Optional: SecretRef is reference to the secret object containing sensitive information to pass to the plugin scripts. This may be empty if no secret object is specified. If the secret object contains more than one secret, all secrets are passed to the plugin scripts.</p></td>
<td class="tableblock halign-left valign-top"><p class="tableblock">false</p></td>
<td class="tableblock halign-left valign-top"><p class="tableblock"><a href="#_v1_localobjectreference">v1.LocalObjectReference</a></p></td>
<td class="tableblock halign-left valign-top"></td>
</tr>
<tr>
<td class="tableblock halign-left valign-top"><p class="tableblock">readOnly</p></td>
<td class="tableblock halign-left valign-top"><p class="tableblock">Optional: Defaults to false (read/write). ReadOnly here will force the ReadOnly setting in VolumeMounts.</p></td>
<td class="tableblock halign-left valign-top"><p class="tableblock">false</p></td>
<td class="tableblock halign-left valign-top"><p class="tableblock">boolean</p></td>
<td class="tableblock halign-left valign-top"><p class="tableblock">false</p></td>
</tr>
<tr>
<td class="tableblock halign-left valign-top"><p class="tableblock">options</p></td>
<td class="tableblock halign-left valign-top"><p class="tableblock">Optional: Extra command options if any.</p></td>
<td class="tableblock halign-left valign-top"><p class="tableblock">false</p></td>
<td class="tableblock halign-left valign-top"><p class="tableblock">object</p></td>
<td class="tableblock halign-left valign-top"></td>
</tr>
</tbody>
</table>

</div>
<div class="sect2">
<h3 id="_v1_envvarsource">v1.EnvVarSource</h3>
<div class="paragraph">
<p>EnvVarSource represents a source for the value of an EnvVar.</p>
</div>
<table class="tableblock frame-all grid-all" style="width:100%; ">
<colgroup>
<col style="width:20%;">
<col style="width:20%;">
<col style="width:20%;">
<col style="width:20%;">
<col style="width:20%;"> 
</colgroup>
<thead>
<tr>
<th class="tableblock halign-left valign-top">Name</th>
<th class="tableblock halign-left valign-top">Description</th>
<th class="tableblock halign-left valign-top">Required</th>
<th class="tableblock halign-left valign-top">Schema</th>
<th class="tableblock halign-left valign-top">Default</th>
</tr>
</thead>
<tbody>
<tr>
<td class="tableblock halign-left valign-top"><p class="tableblock">fieldRef</p></td>
<td class="tableblock halign-left valign-top"><p class="tableblock">Selects a field of the pod: supports metadata.name, metadata.namespace, metadata.labels, metadata.annotations, spec.nodeName, spec.serviceAccountName, status.hostIP, status.podIP.</p></td>
<td class="tableblock halign-left valign-top"><p class="tableblock">false</p></td>
<td class="tableblock halign-left valign-top"><p class="tableblock"><a href="#_v1_objectfieldselector">v1.ObjectFieldSelector</a></p></td>
<td class="tableblock halign-left valign-top"></td>
</tr>
<tr>
<td class="tableblock halign-left valign-top"><p class="tableblock">resourceFieldRef</p></td>
<td class="tableblock halign-left valign-top"><p class="tableblock">Selects a resource of the container: only resources limits and requests (limits.cpu, limits.memory, requests.cpu and requests.memory) are currently supported.</p></td>
<td class="tableblock halign-left valign-top"><p class="tableblock">false</p></td>
<td class="tableblock halign-left valign-top"><p class="tableblock"><a href="#_v1_resourcefieldselector">v1.ResourceFieldSelector</a></p></td>
<td class="tableblock halign-left valign-top"></td>
</tr>
<tr>
<td class="tableblock halign-left valign-top"><p class="tableblock">configMapKeyRef</p></td>
<td class="tableblock halign-left valign-top"><p class="tableblock">Selects a key of a ConfigMap.</p></td>
<td class="tableblock halign-left valign-top"><p class="tableblock">false</p></td>
<td class="tableblock halign-left valign-top"><p class="tableblock"><a href="#_v1_configmapkeyselector">v1.ConfigMapKeySelector</a></p></td>
<td class="tableblock halign-left valign-top"></td>
</tr>
<tr>
<td class="tableblock halign-left valign-top"><p class="tableblock">secretKeyRef</p></td>
<td class="tableblock halign-left valign-top"><p class="tableblock">Selects a key of a secret in the pod&#8217;s namespace</p></td>
<td class="tableblock halign-left valign-top"><p class="tableblock">false</p></td>
<td class="tableblock halign-left valign-top"><p class="tableblock"><a href="#_v1_secretkeyselector">v1.SecretKeySelector</a></p></td>
<td class="tableblock halign-left valign-top"></td>
</tr>
</tbody>
</table>

</div>
<div class="sect2">
<h3 id="_v1_loadbalanceringress">v1.LoadBalancerIngress</h3>
<div class="paragraph">
<p>LoadBalancerIngress represents the status of a load-balancer ingress point: traffic intended for the service should be sent to an ingress point.</p>
</div>
<table class="tableblock frame-all grid-all" style="width:100%; ">
<colgroup>
<col style="width:20%;">
<col style="width:20%;">
<col style="width:20%;">
<col style="width:20%;">
<col style="width:20%;"> 
</colgroup>
<thead>
<tr>
<th class="tableblock halign-left valign-top">Name</th>
<th class="tableblock halign-left valign-top">Description</th>
<th class="tableblock halign-left valign-top">Required</th>
<th class="tableblock halign-left valign-top">Schema</th>
<th class="tableblock halign-left valign-top">Default</th>
</tr>
</thead>
<tbody>
<tr>
<td class="tableblock halign-left valign-top"><p class="tableblock">ip</p></td>
<td class="tableblock halign-left valign-top"><p class="tableblock">IP is set for load-balancer ingress points that are IP based (typically GCE or OpenStack load-balancers)</p></td>
<td class="tableblock halign-left valign-top"><p class="tableblock">false</p></td>
<td class="tableblock halign-left valign-top"><p class="tableblock">string</p></td>
<td class="tableblock halign-left valign-top"></td>
</tr>
<tr>
<td class="tableblock halign-left valign-top"><p class="tableblock">hostname</p></td>
<td class="tableblock halign-left valign-top"><p class="tableblock">Hostname is set for load-balancer ingress points that are DNS based (typically AWS load-balancers)</p></td>
<td class="tableblock halign-left valign-top"><p class="tableblock">false</p></td>
<td class="tableblock halign-left valign-top"><p class="tableblock">string</p></td>
<td class="tableblock halign-left valign-top"></td>
</tr>
</tbody>
</table>

</div>
<div class="sect2">
<h3 id="_v1beta1_apiversion">v1beta1.APIVersion</h3>
<div class="paragraph">
<p>An APIVersion represents a single concrete version of an object model.</p>
</div>
<table class="tableblock frame-all grid-all" style="width:100%; ">
<colgroup>
<col style="width:20%;">
<col style="width:20%;">
<col style="width:20%;">
<col style="width:20%;">
<col style="width:20%;"> 
</colgroup>
<thead>
<tr>
<th class="tableblock halign-left valign-top">Name</th>
<th class="tableblock halign-left valign-top">Description</th>
<th class="tableblock halign-left valign-top">Required</th>
<th class="tableblock halign-left valign-top">Schema</th>
<th class="tableblock halign-left valign-top">Default</th>
</tr>
</thead>
<tbody>
<tr>
<td class="tableblock halign-left valign-top"><p class="tableblock">name</p></td>
<td class="tableblock halign-left valign-top"><p class="tableblock">Name of this version (e.g. <em>v1</em>).</p></td>
<td class="tableblock halign-left valign-top"><p class="tableblock">false</p></td>
<td class="tableblock halign-left valign-top"><p class="tableblock">string</p></td>
<td class="tableblock halign-left valign-top"></td>
</tr>
</tbody>
</table>

</div>
<div class="sect2">
<h3 id="_v1beta1_supplementalgroupsstrategyoptions">v1beta1.SupplementalGroupsStrategyOptions</h3>
<div class="paragraph">
<p>SupplementalGroupsStrategyOptions defines the strategy type and options used to create the strategy.</p>
</div>
<table class="tableblock frame-all grid-all" style="width:100%; ">
<colgroup>
<col style="width:20%;">
<col style="width:20%;">
<col style="width:20%;">
<col style="width:20%;">
<col style="width:20%;"> 
</colgroup>
<thead>
<tr>
<th class="tableblock halign-left valign-top">Name</th>
<th class="tableblock halign-left valign-top">Description</th>
<th class="tableblock halign-left valign-top">Required</th>
<th class="tableblock halign-left valign-top">Schema</th>
<th class="tableblock halign-left valign-top">Default</th>
</tr>
</thead>
<tbody>
<tr>
<td class="tableblock halign-left valign-top"><p class="tableblock">rule</p></td>
<td class="tableblock halign-left valign-top"><p class="tableblock">Rule is the strategy that will dictate what supplemental groups is used in the SecurityContext.</p></td>
<td class="tableblock halign-left valign-top"><p class="tableblock">false</p></td>
<td class="tableblock halign-left valign-top"><p class="tableblock">string</p></td>
<td class="tableblock halign-left valign-top"></td>
</tr>
<tr>
<td class="tableblock halign-left valign-top"><p class="tableblock">ranges</p></td>
<td class="tableblock halign-left valign-top"><p class="tableblock">Ranges are the allowed ranges of supplemental groups.  If you would like to force a single supplemental group then supply a single range with the same start and end.</p></td>
<td class="tableblock halign-left valign-top"><p class="tableblock">false</p></td>
<td class="tableblock halign-left valign-top"><p class="tableblock"><a href="#_v1beta1_idrange">v1beta1.IDRange</a> array</p></td>
<td class="tableblock halign-left valign-top"></td>
</tr>
</tbody>
</table>

</div>
<div class="sect2">
<h3 id="_v1_azurediskvolumesource">v1.AzureDiskVolumeSource</h3>
<div class="paragraph">
<p>AzureDisk represents an Azure Data Disk mount on the host and bind mount to the pod.</p>
</div>
<table class="tableblock frame-all grid-all" style="width:100%; ">
<colgroup>
<col style="width:20%;">
<col style="width:20%;">
<col style="width:20%;">
<col style="width:20%;">
<col style="width:20%;"> 
</colgroup>
<thead>
<tr>
<th class="tableblock halign-left valign-top">Name</th>
<th class="tableblock halign-left valign-top">Description</th>
<th class="tableblock halign-left valign-top">Required</th>
<th class="tableblock halign-left valign-top">Schema</th>
<th class="tableblock halign-left valign-top">Default</th>
</tr>
</thead>
<tbody>
<tr>
<td class="tableblock halign-left valign-top"><p class="tableblock">diskName</p></td>
<td class="tableblock halign-left valign-top"><p class="tableblock">The Name of the data disk in the blob storage</p></td>
<td class="tableblock halign-left valign-top"><p class="tableblock">true</p></td>
<td class="tableblock halign-left valign-top"><p class="tableblock">string</p></td>
<td class="tableblock halign-left valign-top"></td>
</tr>
<tr>
<td class="tableblock halign-left valign-top"><p class="tableblock">diskURI</p></td>
<td class="tableblock halign-left valign-top"><p class="tableblock">The URI the data disk in the blob storage</p></td>
<td class="tableblock halign-left valign-top"><p class="tableblock">true</p></td>
<td class="tableblock halign-left valign-top"><p class="tableblock">string</p></td>
<td class="tableblock halign-left valign-top"></td>
</tr>
<tr>
<td class="tableblock halign-left valign-top"><p class="tableblock">cachingMode</p></td>
<td class="tableblock halign-left valign-top"><p class="tableblock">Host Caching mode: None, Read Only, Read Write.</p></td>
<td class="tableblock halign-left valign-top"><p class="tableblock">false</p></td>
<td class="tableblock halign-left valign-top"><p class="tableblock"><a href="#_v1_azuredatadiskcachingmode">v1.AzureDataDiskCachingMode</a></p></td>
<td class="tableblock halign-left valign-top"></td>
</tr>
<tr>
<td class="tableblock halign-left valign-top"><p class="tableblock">fsType</p></td>
<td class="tableblock halign-left valign-top"><p class="tableblock">Filesystem type to mount. Must be a filesystem type supported by the host operating system. Ex. "ext4", "xfs", "ntfs". Implicitly inferred to be "ext4" if unspecified.</p></td>
<td class="tableblock halign-left valign-top"><p class="tableblock">false</p></td>
<td class="tableblock halign-left valign-top"><p class="tableblock">string</p></td>
<td class="tableblock halign-left valign-top"></td>
</tr>
<tr>
<td class="tableblock halign-left valign-top"><p class="tableblock">readOnly</p></td>
<td class="tableblock halign-left valign-top"><p class="tableblock">Defaults to false (read/write). ReadOnly here will force the ReadOnly setting in VolumeMounts.</p></td>
<td class="tableblock halign-left valign-top"><p class="tableblock">false</p></td>
<td class="tableblock halign-left valign-top"><p class="tableblock">boolean</p></td>
<td class="tableblock halign-left valign-top"><p class="tableblock">false</p></td>
</tr>
<tr>
<td class="tableblock halign-left valign-top"><p class="tableblock">kind</p></td>
<td class="tableblock halign-left valign-top"><p class="tableblock">Expected values Shared: mulitple blob disks per storage account  Dedicated: single blob disk per storage account  Managed: azure managed data disk (only in managed availability set). defaults to shared</p></td>
<td class="tableblock halign-left valign-top"><p class="tableblock">false</p></td>
<td class="tableblock halign-left valign-top"><p class="tableblock"><a href="#_v1_azuredatadiskkind">v1.AzureDataDiskKind</a></p></td>
<td class="tableblock halign-left valign-top"></td>
</tr>
</tbody>
</table>

</div>
<div class="sect2">
<h3 id="_v1_keytopath">v1.KeyToPath</h3>
<div class="paragraph">
<p>Maps a string key to a path within a volume.</p>
</div>
<table class="tableblock frame-all grid-all" style="width:100%; ">
<colgroup>
<col style="width:20%;">
<col style="width:20%;">
<col style="width:20%;">
<col style="width:20%;">
<col style="width:20%;"> 
</colgroup>
<thead>
<tr>
<th class="tableblock halign-left valign-top">Name</th>
<th class="tableblock halign-left valign-top">Description</th>
<th class="tableblock halign-left valign-top">Required</th>
<th class="tableblock halign-left valign-top">Schema</th>
<th class="tableblock halign-left valign-top">Default</th>
</tr>
</thead>
<tbody>
<tr>
<td class="tableblock halign-left valign-top"><p class="tableblock">key</p></td>
<td class="tableblock halign-left valign-top"><p class="tableblock">The key to project.</p></td>
<td class="tableblock halign-left valign-top"><p class="tableblock">true</p></td>
<td class="tableblock halign-left valign-top"><p class="tableblock">string</p></td>
<td class="tableblock halign-left valign-top"></td>
</tr>
<tr>
<td class="tableblock halign-left valign-top"><p class="tableblock">path</p></td>
<td class="tableblock halign-left valign-top"><p class="tableblock">The relative path of the file to map the key to. May not be an absolute path. May not contain the path element <em>..</em>. May not start with the string <em>..</em>.</p></td>
<td class="tableblock halign-left valign-top"><p class="tableblock">true</p></td>
<td class="tableblock halign-left valign-top"><p class="tableblock">string</p></td>
<td class="tableblock halign-left valign-top"></td>
</tr>
<tr>
<td class="tableblock halign-left valign-top"><p class="tableblock">mode</p></td>
<td class="tableblock halign-left valign-top"><p class="tableblock">Optional: mode bits to use on this file, must be a value between 0 and 0777. If not specified, the volume defaultMode will be used. This might be in conflict with other options that affect the file mode, like fsGroup, and the result can be other mode bits set.</p></td>
<td class="tableblock halign-left valign-top"><p class="tableblock">false</p></td>
<td class="tableblock halign-left valign-top"><p class="tableblock">integer (int32)</p></td>
<td class="tableblock halign-left valign-top"></td>
</tr>
</tbody>
</table>

</div>
<div class="sect2">
<h3 id="_v1beta1_daemonsetupdatestrategy">v1beta1.DaemonSetUpdateStrategy</h3>
<table class="tableblock frame-all grid-all" style="width:100%; ">
<colgroup>
<col style="width:20%;">
<col style="width:20%;">
<col style="width:20%;">
<col style="width:20%;">
<col style="width:20%;"> 
</colgroup>
<thead>
<tr>
<th class="tableblock halign-left valign-top">Name</th>
<th class="tableblock halign-left valign-top">Description</th>
<th class="tableblock halign-left valign-top">Required</th>
<th class="tableblock halign-left valign-top">Schema</th>
<th class="tableblock halign-left valign-top">Default</th>
</tr>
</thead>
<tbody>
<tr>
<td class="tableblock halign-left valign-top"><p class="tableblock">type</p></td>
<td class="tableblock halign-left valign-top"><p class="tableblock">Type of daemon set update. Can be "RollingUpdate" or "OnDelete". Default is OnDelete.</p></td>
<td class="tableblock halign-left valign-top"><p class="tableblock">false</p></td>
<td class="tableblock halign-left valign-top"><p class="tableblock">string</p></td>
<td class="tableblock halign-left valign-top"></td>
</tr>
<tr>
<td class="tableblock halign-left valign-top"><p class="tableblock">rollingUpdate</p></td>
<td class="tableblock halign-left valign-top"><p class="tableblock">Rolling update config params. Present only if type = "RollingUpdate".</p></td>
<td class="tableblock halign-left valign-top"><p class="tableblock">false</p></td>
<td class="tableblock halign-left valign-top"><p class="tableblock"><a href="#_v1beta1_rollingupdatedaemonset">v1beta1.RollingUpdateDaemonSet</a></p></td>
<td class="tableblock halign-left valign-top"></td>
</tr>
</tbody>
</table>

</div>
<div class="sect2">
<h3 id="_v1_vspherevirtualdiskvolumesource">v1.VsphereVirtualDiskVolumeSource</h3>
<div class="paragraph">
<p>Represents a vSphere volume resource.</p>
</div>
<table class="tableblock frame-all grid-all" style="width:100%; ">
<colgroup>
<col style="width:20%;">
<col style="width:20%;">
<col style="width:20%;">
<col style="width:20%;">
<col style="width:20%;"> 
</colgroup>
<thead>
<tr>
<th class="tableblock halign-left valign-top">Name</th>
<th class="tableblock halign-left valign-top">Description</th>
<th class="tableblock halign-left valign-top">Required</th>
<th class="tableblock halign-left valign-top">Schema</th>
<th class="tableblock halign-left valign-top">Default</th>
</tr>
</thead>
<tbody>
<tr>
<td class="tableblock halign-left valign-top"><p class="tableblock">volumePath</p></td>
<td class="tableblock halign-left valign-top"><p class="tableblock">Path that identifies vSphere volume vmdk</p></td>
<td class="tableblock halign-left valign-top"><p class="tableblock">true</p></td>
<td class="tableblock halign-left valign-top"><p class="tableblock">string</p></td>
<td class="tableblock halign-left valign-top"></td>
</tr>
<tr>
<td class="tableblock halign-left valign-top"><p class="tableblock">fsType</p></td>
<td class="tableblock halign-left valign-top"><p class="tableblock">Filesystem type to mount. Must be a filesystem type supported by the host operating system. Ex. "ext4", "xfs", "ntfs". Implicitly inferred to be "ext4" if unspecified.</p></td>
<td class="tableblock halign-left valign-top"><p class="tableblock">false</p></td>
<td class="tableblock halign-left valign-top"><p class="tableblock">string</p></td>
<td class="tableblock halign-left valign-top"></td>
</tr>
</tbody>
</table>

</div>
<div class="sect2">
<h3 id="_v1_deleteoptions">v1.DeleteOptions</h3>
<div class="paragraph">
<p>DeleteOptions may be provided when deleting an API object.</p>
</div>
<table class="tableblock frame-all grid-all" style="width:100%; ">
<colgroup>
<col style="width:20%;">
<col style="width:20%;">
<col style="width:20%;">
<col style="width:20%;">
<col style="width:20%;"> 
</colgroup>
<thead>
<tr>
<th class="tableblock halign-left valign-top">Name</th>
<th class="tableblock halign-left valign-top">Description</th>
<th class="tableblock halign-left valign-top">Required</th>
<th class="tableblock halign-left valign-top">Schema</th>
<th class="tableblock halign-left valign-top">Default</th>
</tr>
</thead>
<tbody>
<tr>
<td class="tableblock halign-left valign-top"><p class="tableblock">kind</p></td>
<td class="tableblock halign-left valign-top"><p class="tableblock">Kind is a string value representing the REST resource this object represents. Servers may infer this from the endpoint the client submits requests to. Cannot be updated. In CamelCase. More info: <a href="http://releases.k8s.io/HEAD/docs/devel/api-conventions.md#types-kinds">http://releases.k8s.io/HEAD/docs/devel/api-conventions.md#types-kinds</a></p></td>
<td class="tableblock halign-left valign-top"><p class="tableblock">false</p></td>
<td class="tableblock halign-left valign-top"><p class="tableblock">string</p></td>
<td class="tableblock halign-left valign-top"></td>
</tr>
<tr>
<td class="tableblock halign-left valign-top"><p class="tableblock">apiVersion</p></td>
<td class="tableblock halign-left valign-top"><p class="tableblock">APIVersion defines the versioned schema of this representation of an object. Servers should convert recognized schemas to the latest internal value, and may reject unrecognized values. More info: <a href="http://releases.k8s.io/HEAD/docs/devel/api-conventions.md#resources">http://releases.k8s.io/HEAD/docs/devel/api-conventions.md#resources</a></p></td>
<td class="tableblock halign-left valign-top"><p class="tableblock">false</p></td>
<td class="tableblock halign-left valign-top"><p class="tableblock">string</p></td>
<td class="tableblock halign-left valign-top"></td>
</tr>
<tr>
<td class="tableblock halign-left valign-top"><p class="tableblock">gracePeriodSeconds</p></td>
<td class="tableblock halign-left valign-top"><p class="tableblock">The duration in seconds before the object should be deleted. Value must be non-negative integer. The value zero indicates delete immediately. If this value is nil, the default grace period for the specified type will be used. Defaults to a per object value if not specified. zero means delete immediately.</p></td>
<td class="tableblock halign-left valign-top"><p class="tableblock">false</p></td>
<td class="tableblock halign-left valign-top"><p class="tableblock">integer (int64)</p></td>
<td class="tableblock halign-left valign-top"></td>
</tr>
<tr>
<td class="tableblock halign-left valign-top"><p class="tableblock">preconditions</p></td>
<td class="tableblock halign-left valign-top"><p class="tableblock">Must be fulfilled before a deletion is carried out. If not possible, a 409 Conflict status will be returned.</p></td>
<td class="tableblock halign-left valign-top"><p class="tableblock">false</p></td>
<td class="tableblock halign-left valign-top"><p class="tableblock"><a href="#_v1_preconditions">v1.Preconditions</a></p></td>
<td class="tableblock halign-left valign-top"></td>
</tr>
<tr>
<td class="tableblock halign-left valign-top"><p class="tableblock">orphanDependents</p></td>
<td class="tableblock halign-left valign-top"><p class="tableblock">Deprecated: please use the PropagationPolicy, this field will be deprecated in 1.7. Should the dependent objects be orphaned. If true/false, the "orphan" finalizer will be added to/removed from the object&#8217;s finalizers list. Either this field or PropagationPolicy may be set, but not both.</p></td>
<td class="tableblock halign-left valign-top"><p class="tableblock">false</p></td>
<td class="tableblock halign-left valign-top"><p class="tableblock">boolean</p></td>
<td class="tableblock halign-left valign-top"><p class="tableblock">false</p></td>
</tr>
<tr>
<td class="tableblock halign-left valign-top"><p class="tableblock">propagationPolicy</p></td>
<td class="tableblock halign-left valign-top"><p class="tableblock">Whether and how garbage collection will be performed. Either this field or OrphanDependents may be set, but not both. The default policy is decided by the existing finalizer set in the metadata.finalizers and the resource-specific default policy.</p></td>
<td class="tableblock halign-left valign-top"><p class="tableblock">false</p></td>
<td class="tableblock halign-left valign-top"><p class="tableblock"><a href="#_v1_deletionpropagation">v1.DeletionPropagation</a></p></td>
<td class="tableblock halign-left valign-top"></td>
</tr>
</tbody>
</table>

</div>
<div class="sect2">
<h3 id="_v1_volume">v1.Volume</h3>
<div class="paragraph">
<p>Volume represents a named volume in a pod that may be accessed by any container in the pod.</p>
</div>
<table class="tableblock frame-all grid-all" style="width:100%; ">
<colgroup>
<col style="width:20%;">
<col style="width:20%;">
<col style="width:20%;">
<col style="width:20%;">
<col style="width:20%;"> 
</colgroup>
<thead>
<tr>
<th class="tableblock halign-left valign-top">Name</th>
<th class="tableblock halign-left valign-top">Description</th>
<th class="tableblock halign-left valign-top">Required</th>
<th class="tableblock halign-left valign-top">Schema</th>
<th class="tableblock halign-left valign-top">Default</th>
</tr>
</thead>
<tbody>
<tr>
<td class="tableblock halign-left valign-top"><p class="tableblock">name</p></td>
<td class="tableblock halign-left valign-top"><p class="tableblock">Volume&#8217;s name. Must be a DNS_LABEL and unique within the pod. More info: <a href="http://kubernetes.io/docs/user-guide/identifiers#names">http://kubernetes.io/docs/user-guide/identifiers#names</a></p></td>
<td class="tableblock halign-left valign-top"><p class="tableblock">true</p></td>
<td class="tableblock halign-left valign-top"><p class="tableblock">string</p></td>
<td class="tableblock halign-left valign-top"></td>
</tr>
<tr>
<td class="tableblock halign-left valign-top"><p class="tableblock">hostPath</p></td>
<td class="tableblock halign-left valign-top"><p class="tableblock">HostPath represents a pre-existing file or directory on the host machine that is directly exposed to the container. This is generally used for system agents or other privileged things that are allowed to see the host machine. Most containers will NOT need this. More info: <a href="http://kubernetes.io/docs/user-guide/volumes#hostpath">http://kubernetes.io/docs/user-guide/volumes#hostpath</a></p></td>
<td class="tableblock halign-left valign-top"><p class="tableblock">false</p></td>
<td class="tableblock halign-left valign-top"><p class="tableblock"><a href="#_v1_hostpathvolumesource">v1.HostPathVolumeSource</a></p></td>
<td class="tableblock halign-left valign-top"></td>
</tr>
<tr>
<td class="tableblock halign-left valign-top"><p class="tableblock">emptyDir</p></td>
<td class="tableblock halign-left valign-top"><p class="tableblock">EmptyDir represents a temporary directory that shares a pod&#8217;s lifetime. More info: <a href="http://kubernetes.io/docs/user-guide/volumes#emptydir">http://kubernetes.io/docs/user-guide/volumes#emptydir</a></p></td>
<td class="tableblock halign-left valign-top"><p class="tableblock">false</p></td>
<td class="tableblock halign-left valign-top"><p class="tableblock"><a href="#_v1_emptydirvolumesource">v1.EmptyDirVolumeSource</a></p></td>
<td class="tableblock halign-left valign-top"></td>
</tr>
<tr>
<td class="tableblock halign-left valign-top"><p class="tableblock">gcePersistentDisk</p></td>
<td class="tableblock halign-left valign-top"><p class="tableblock">GCEPersistentDisk represents a GCE Disk resource that is attached to a kubelet&#8217;s host machine and then exposed to the pod. More info: <a href="http://kubernetes.io/docs/user-guide/volumes#gcepersistentdisk">http://kubernetes.io/docs/user-guide/volumes#gcepersistentdisk</a></p></td>
<td class="tableblock halign-left valign-top"><p class="tableblock">false</p></td>
<td class="tableblock halign-left valign-top"><p class="tableblock"><a href="#_v1_gcepersistentdiskvolumesource">v1.GCEPersistentDiskVolumeSource</a></p></td>
<td class="tableblock halign-left valign-top"></td>
</tr>
<tr>
<td class="tableblock halign-left valign-top"><p class="tableblock">awsElasticBlockStore</p></td>
<td class="tableblock halign-left valign-top"><p class="tableblock">AWSElasticBlockStore represents an AWS Disk resource that is attached to a kubelet&#8217;s host machine and then exposed to the pod. More info: <a href="http://kubernetes.io/docs/user-guide/volumes#awselasticblockstore">http://kubernetes.io/docs/user-guide/volumes#awselasticblockstore</a></p></td>
<td class="tableblock halign-left valign-top"><p class="tableblock">false</p></td>
<td class="tableblock halign-left valign-top"><p class="tableblock"><a href="#_v1_awselasticblockstorevolumesource">v1.AWSElasticBlockStoreVolumeSource</a></p></td>
<td class="tableblock halign-left valign-top"></td>
</tr>
<tr>
<td class="tableblock halign-left valign-top"><p class="tableblock">gitRepo</p></td>
<td class="tableblock halign-left valign-top"><p class="tableblock">GitRepo represents a git repository at a particular revision.</p></td>
<td class="tableblock halign-left valign-top"><p class="tableblock">false</p></td>
<td class="tableblock halign-left valign-top"><p class="tableblock"><a href="#_v1_gitrepovolumesource">v1.GitRepoVolumeSource</a></p></td>
<td class="tableblock halign-left valign-top"></td>
</tr>
<tr>
<td class="tableblock halign-left valign-top"><p class="tableblock">secret</p></td>
<td class="tableblock halign-left valign-top"><p class="tableblock">Secret represents a secret that should populate this volume. More info: <a href="http://kubernetes.io/docs/user-guide/volumes#secrets">http://kubernetes.io/docs/user-guide/volumes#secrets</a></p></td>
<td class="tableblock halign-left valign-top"><p class="tableblock">false</p></td>
<td class="tableblock halign-left valign-top"><p class="tableblock"><a href="#_v1_secretvolumesource">v1.SecretVolumeSource</a></p></td>
<td class="tableblock halign-left valign-top"></td>
</tr>
<tr>
<td class="tableblock halign-left valign-top"><p class="tableblock">nfs</p></td>
<td class="tableblock halign-left valign-top"><p class="tableblock">NFS represents an NFS mount on the host that shares a pod&#8217;s lifetime More info: <a href="http://kubernetes.io/docs/user-guide/volumes#nfs">http://kubernetes.io/docs/user-guide/volumes#nfs</a></p></td>
<td class="tableblock halign-left valign-top"><p class="tableblock">false</p></td>
<td class="tableblock halign-left valign-top"><p class="tableblock"><a href="#_v1_nfsvolumesource">v1.NFSVolumeSource</a></p></td>
<td class="tableblock halign-left valign-top"></td>
</tr>
<tr>
<td class="tableblock halign-left valign-top"><p class="tableblock">iscsi</p></td>
<td class="tableblock halign-left valign-top"><p class="tableblock">ISCSI represents an ISCSI Disk resource that is attached to a kubelet&#8217;s host machine and then exposed to the pod. More info: <a href="http://releases.k8s.io/HEAD/examples/volumes/iscsi/README.md">http://releases.k8s.io/HEAD/examples/volumes/iscsi/README.md</a></p></td>
<td class="tableblock halign-left valign-top"><p class="tableblock">false</p></td>
<td class="tableblock halign-left valign-top"><p class="tableblock"><a href="#_v1_iscsivolumesource">v1.ISCSIVolumeSource</a></p></td>
<td class="tableblock halign-left valign-top"></td>
</tr>
<tr>
<td class="tableblock halign-left valign-top"><p class="tableblock">glusterfs</p></td>
<td class="tableblock halign-left valign-top"><p class="tableblock">Glusterfs represents a Glusterfs mount on the host that shares a pod&#8217;s lifetime. More info: <a href="http://releases.k8s.io/HEAD/examples/volumes/glusterfs/README.md">http://releases.k8s.io/HEAD/examples/volumes/glusterfs/README.md</a></p></td>
<td class="tableblock halign-left valign-top"><p class="tableblock">false</p></td>
<td class="tableblock halign-left valign-top"><p class="tableblock"><a href="#_v1_glusterfsvolumesource">v1.GlusterfsVolumeSource</a></p></td>
<td class="tableblock halign-left valign-top"></td>
</tr>
<tr>
<td class="tableblock halign-left valign-top"><p class="tableblock">persistentVolumeClaim</p></td>
<td class="tableblock halign-left valign-top"><p class="tableblock">PersistentVolumeClaimVolumeSource represents a reference to a PersistentVolumeClaim in the same namespace. More info: <a href="http://kubernetes.io/docs/user-guide/persistent-volumes#persistentvolumeclaims">http://kubernetes.io/docs/user-guide/persistent-volumes#persistentvolumeclaims</a></p></td>
<td class="tableblock halign-left valign-top"><p class="tableblock">false</p></td>
<td class="tableblock halign-left valign-top"><p class="tableblock"><a href="#_v1_persistentvolumeclaimvolumesource">v1.PersistentVolumeClaimVolumeSource</a></p></td>
<td class="tableblock halign-left valign-top"></td>
</tr>
<tr>
<td class="tableblock halign-left valign-top"><p class="tableblock">rbd</p></td>
<td class="tableblock halign-left valign-top"><p class="tableblock">RBD represents a Rados Block Device mount on the host that shares a pod&#8217;s lifetime. More info: <a href="http://releases.k8s.io/HEAD/examples/volumes/rbd/README.md">http://releases.k8s.io/HEAD/examples/volumes/rbd/README.md</a></p></td>
<td class="tableblock halign-left valign-top"><p class="tableblock">false</p></td>
<td class="tableblock halign-left valign-top"><p class="tableblock"><a href="#_v1_rbdvolumesource">v1.RBDVolumeSource</a></p></td>
<td class="tableblock halign-left valign-top"></td>
</tr>
<tr>
<td class="tableblock halign-left valign-top"><p class="tableblock">flexVolume</p></td>
<td class="tableblock halign-left valign-top"><p class="tableblock">FlexVolume represents a generic volume resource that is provisioned/attached using an exec based plugin. This is an alpha feature and may change in future.</p></td>
<td class="tableblock halign-left valign-top"><p class="tableblock">false</p></td>
<td class="tableblock halign-left valign-top"><p class="tableblock"><a href="#_v1_flexvolumesource">v1.FlexVolumeSource</a></p></td>
<td class="tableblock halign-left valign-top"></td>
</tr>
<tr>
<td class="tableblock halign-left valign-top"><p class="tableblock">cinder</p></td>
<td class="tableblock halign-left valign-top"><p class="tableblock">Cinder represents a cinder volume attached and mounted on kubelets host machine More info: <a href="http://releases.k8s.io/HEAD/examples/mysql-cinder-pd/README.md">http://releases.k8s.io/HEAD/examples/mysql-cinder-pd/README.md</a></p></td>
<td class="tableblock halign-left valign-top"><p class="tableblock">false</p></td>
<td class="tableblock halign-left valign-top"><p class="tableblock"><a href="#_v1_cindervolumesource">v1.CinderVolumeSource</a></p></td>
<td class="tableblock halign-left valign-top"></td>
</tr>
<tr>
<td class="tableblock halign-left valign-top"><p class="tableblock">cephfs</p></td>
<td class="tableblock halign-left valign-top"><p class="tableblock">CephFS represents a Ceph FS mount on the host that shares a pod&#8217;s lifetime</p></td>
<td class="tableblock halign-left valign-top"><p class="tableblock">false</p></td>
<td class="tableblock halign-left valign-top"><p class="tableblock"><a href="#_v1_cephfsvolumesource">v1.CephFSVolumeSource</a></p></td>
<td class="tableblock halign-left valign-top"></td>
</tr>
<tr>
<td class="tableblock halign-left valign-top"><p class="tableblock">flocker</p></td>
<td class="tableblock halign-left valign-top"><p class="tableblock">Flocker represents a Flocker volume attached to a kubelet&#8217;s host machine. This depends on the Flocker control service being running</p></td>
<td class="tableblock halign-left valign-top"><p class="tableblock">false</p></td>
<td class="tableblock halign-left valign-top"><p class="tableblock"><a href="#_v1_flockervolumesource">v1.FlockerVolumeSource</a></p></td>
<td class="tableblock halign-left valign-top"></td>
</tr>
<tr>
<td class="tableblock halign-left valign-top"><p class="tableblock">downwardAPI</p></td>
<td class="tableblock halign-left valign-top"><p class="tableblock">DownwardAPI represents downward API about the pod that should populate this volume</p></td>
<td class="tableblock halign-left valign-top"><p class="tableblock">false</p></td>
<td class="tableblock halign-left valign-top"><p class="tableblock"><a href="#_v1_downwardapivolumesource">v1.DownwardAPIVolumeSource</a></p></td>
<td class="tableblock halign-left valign-top"></td>
</tr>
<tr>
<td class="tableblock halign-left valign-top"><p class="tableblock">fc</p></td>
<td class="tableblock halign-left valign-top"><p class="tableblock">FC represents a Fibre Channel resource that is attached to a kubelet&#8217;s host machine and then exposed to the pod.</p></td>
<td class="tableblock halign-left valign-top"><p class="tableblock">false</p></td>
<td class="tableblock halign-left valign-top"><p class="tableblock"><a href="#_v1_fcvolumesource">v1.FCVolumeSource</a></p></td>
<td class="tableblock halign-left valign-top"></td>
</tr>
<tr>
<td class="tableblock halign-left valign-top"><p class="tableblock">azureFile</p></td>
<td class="tableblock halign-left valign-top"><p class="tableblock">AzureFile represents an Azure File Service mount on the host and bind mount to the pod.</p></td>
<td class="tableblock halign-left valign-top"><p class="tableblock">false</p></td>
<td class="tableblock halign-left valign-top"><p class="tableblock"><a href="#_v1_azurefilevolumesource">v1.AzureFileVolumeSource</a></p></td>
<td class="tableblock halign-left valign-top"></td>
</tr>
<tr>
<td class="tableblock halign-left valign-top"><p class="tableblock">configMap</p></td>
<td class="tableblock halign-left valign-top"><p class="tableblock">ConfigMap represents a configMap that should populate this volume</p></td>
<td class="tableblock halign-left valign-top"><p class="tableblock">false</p></td>
<td class="tableblock halign-left valign-top"><p class="tableblock"><a href="#_v1_configmapvolumesource">v1.ConfigMapVolumeSource</a></p></td>
<td class="tableblock halign-left valign-top"></td>
</tr>
<tr>
<td class="tableblock halign-left valign-top"><p class="tableblock">vsphereVolume</p></td>
<td class="tableblock halign-left valign-top"><p class="tableblock">VsphereVolume represents a vSphere volume attached and mounted on kubelets host machine</p></td>
<td class="tableblock halign-left valign-top"><p class="tableblock">false</p></td>
<td class="tableblock halign-left valign-top"><p class="tableblock"><a href="#_v1_vspherevirtualdiskvolumesource">v1.VsphereVirtualDiskVolumeSource</a></p></td>
<td class="tableblock halign-left valign-top"></td>
</tr>
<tr>
<td class="tableblock halign-left valign-top"><p class="tableblock">quobyte</p></td>
<td class="tableblock halign-left valign-top"><p class="tableblock">Quobyte represents a Quobyte mount on the host that shares a pod&#8217;s lifetime</p></td>
<td class="tableblock halign-left valign-top"><p class="tableblock">false</p></td>
<td class="tableblock halign-left valign-top"><p class="tableblock"><a href="#_v1_quobytevolumesource">v1.QuobyteVolumeSource</a></p></td>
<td class="tableblock halign-left valign-top"></td>
</tr>
<tr>
<td class="tableblock halign-left valign-top"><p class="tableblock">azureDisk</p></td>
<td class="tableblock halign-left valign-top"><p class="tableblock">AzureDisk represents an Azure Data Disk mount on the host and bind mount to the pod.</p></td>
<td class="tableblock halign-left valign-top"><p class="tableblock">false</p></td>
<td class="tableblock halign-left valign-top"><p class="tableblock"><a href="#_v1_azurediskvolumesource">v1.AzureDiskVolumeSource</a></p></td>
<td class="tableblock halign-left valign-top"></td>
</tr>
<tr>
<td class="tableblock halign-left valign-top"><p class="tableblock">photonPersistentDisk</p></td>
<td class="tableblock halign-left valign-top"><p class="tableblock">PhotonPersistentDisk represents a PhotonController persistent disk attached and mounted on kubelets host machine</p></td>
<td class="tableblock halign-left valign-top"><p class="tableblock">false</p></td>
<td class="tableblock halign-left valign-top"><p class="tableblock"><a href="#_v1_photonpersistentdiskvolumesource">v1.PhotonPersistentDiskVolumeSource</a></p></td>
<td class="tableblock halign-left valign-top"></td>
</tr>
<tr>
<td class="tableblock halign-left valign-top"><p class="tableblock">projected</p></td>
<td class="tableblock halign-left valign-top"><p class="tableblock">Items for all in one resources secrets, configmaps, and downward API</p></td>
<td class="tableblock halign-left valign-top"><p class="tableblock">false</p></td>
<td class="tableblock halign-left valign-top"><p class="tableblock"><a href="#_v1_projectedvolumesource">v1.ProjectedVolumeSource</a></p></td>
<td class="tableblock halign-left valign-top"></td>
</tr>
<tr>
<td class="tableblock halign-left valign-top"><p class="tableblock">portworxVolume</p></td>
<td class="tableblock halign-left valign-top"><p class="tableblock">PortworxVolume represents a portworx volume attached and mounted on kubelets host machine</p></td>
<td class="tableblock halign-left valign-top"><p class="tableblock">false</p></td>
<td class="tableblock halign-left valign-top"><p class="tableblock"><a href="#_v1_portworxvolumesource">v1.PortworxVolumeSource</a></p></td>
<td class="tableblock halign-left valign-top"></td>
</tr>
<tr>
<td class="tableblock halign-left valign-top"><p class="tableblock">scaleIO</p></td>
<td class="tableblock halign-left valign-top"><p class="tableblock">ScaleIO represents a ScaleIO persistent volume attached and mounted on Kubernetes nodes.</p></td>
<td class="tableblock halign-left valign-top"><p class="tableblock">false</p></td>
<td class="tableblock halign-left valign-top"><p class="tableblock"><a href="#_v1_scaleiovolumesource">v1.ScaleIOVolumeSource</a></p></td>
<td class="tableblock halign-left valign-top"></td>
</tr>
</tbody>
</table>

</div>
<div class="sect2">
<h3 id="_v1beta1_daemonsetlist">v1beta1.DaemonSetList</h3>
<div class="paragraph">
<p>DaemonSetList is a collection of daemon sets.</p>
</div>
<table class="tableblock frame-all grid-all" style="width:100%; ">
<colgroup>
<col style="width:20%;">
<col style="width:20%;">
<col style="width:20%;">
<col style="width:20%;">
<col style="width:20%;"> 
</colgroup>
<thead>
<tr>
<th class="tableblock halign-left valign-top">Name</th>
<th class="tableblock halign-left valign-top">Description</th>
<th class="tableblock halign-left valign-top">Required</th>
<th class="tableblock halign-left valign-top">Schema</th>
<th class="tableblock halign-left valign-top">Default</th>
</tr>
</thead>
<tbody>
<tr>
<td class="tableblock halign-left valign-top"><p class="tableblock">kind</p></td>
<td class="tableblock halign-left valign-top"><p class="tableblock">Kind is a string value representing the REST resource this object represents. Servers may infer this from the endpoint the client submits requests to. Cannot be updated. In CamelCase. More info: <a href="http://releases.k8s.io/HEAD/docs/devel/api-conventions.md#types-kinds">http://releases.k8s.io/HEAD/docs/devel/api-conventions.md#types-kinds</a></p></td>
<td class="tableblock halign-left valign-top"><p class="tableblock">false</p></td>
<td class="tableblock halign-left valign-top"><p class="tableblock">string</p></td>
<td class="tableblock halign-left valign-top"></td>
</tr>
<tr>
<td class="tableblock halign-left valign-top"><p class="tableblock">apiVersion</p></td>
<td class="tableblock halign-left valign-top"><p class="tableblock">APIVersion defines the versioned schema of this representation of an object. Servers should convert recognized schemas to the latest internal value, and may reject unrecognized values. More info: <a href="http://releases.k8s.io/HEAD/docs/devel/api-conventions.md#resources">http://releases.k8s.io/HEAD/docs/devel/api-conventions.md#resources</a></p></td>
<td class="tableblock halign-left valign-top"><p class="tableblock">false</p></td>
<td class="tableblock halign-left valign-top"><p class="tableblock">string</p></td>
<td class="tableblock halign-left valign-top"></td>
</tr>
<tr>
<td class="tableblock halign-left valign-top"><p class="tableblock">metadata</p></td>
<td class="tableblock halign-left valign-top"><p class="tableblock">Standard list metadata. More info: <a href="http://releases.k8s.io/HEAD/docs/devel/api-conventions.md#metadata">http://releases.k8s.io/HEAD/docs/devel/api-conventions.md#metadata</a></p></td>
<td class="tableblock halign-left valign-top"><p class="tableblock">false</p></td>
<td class="tableblock halign-left valign-top"><p class="tableblock"><a href="#_v1_listmeta">v1.ListMeta</a></p></td>
<td class="tableblock halign-left valign-top"></td>
</tr>
<tr>
<td class="tableblock halign-left valign-top"><p class="tableblock">items</p></td>
<td class="tableblock halign-left valign-top"><p class="tableblock">A list of daemon sets.</p></td>
<td class="tableblock halign-left valign-top"><p class="tableblock">true</p></td>
<td class="tableblock halign-left valign-top"><p class="tableblock"><a href="#_v1beta1_daemonset">v1beta1.DaemonSet</a> array</p></td>
<td class="tableblock halign-left valign-top"></td>
</tr>
</tbody>
</table>

</div>
<div class="sect2">
<h3 id="_v1_resourcefieldselector">v1.ResourceFieldSelector</h3>
<div class="paragraph">
<p>ResourceFieldSelector represents container resources (cpu, memory) and their output format</p>
</div>
<table class="tableblock frame-all grid-all" style="width:100%; ">
<colgroup>
<col style="width:20%;">
<col style="width:20%;">
<col style="width:20%;">
<col style="width:20%;">
<col style="width:20%;"> 
</colgroup>
<thead>
<tr>
<th class="tableblock halign-left valign-top">Name</th>
<th class="tableblock halign-left valign-top">Description</th>
<th class="tableblock halign-left valign-top">Required</th>
<th class="tableblock halign-left valign-top">Schema</th>
<th class="tableblock halign-left valign-top">Default</th>
</tr>
</thead>
<tbody>
<tr>
<td class="tableblock halign-left valign-top"><p class="tableblock">containerName</p></td>
<td class="tableblock halign-left valign-top"><p class="tableblock">Container name: required for volumes, optional for env vars</p></td>
<td class="tableblock halign-left valign-top"><p class="tableblock">false</p></td>
<td class="tableblock halign-left valign-top"><p class="tableblock">string</p></td>
<td class="tableblock halign-left valign-top"></td>
</tr>
<tr>
<td class="tableblock halign-left valign-top"><p class="tableblock">resource</p></td>
<td class="tableblock halign-left valign-top"><p class="tableblock">Required: resource to select</p></td>
<td class="tableblock halign-left valign-top"><p class="tableblock">true</p></td>
<td class="tableblock halign-left valign-top"><p class="tableblock">string</p></td>
<td class="tableblock halign-left valign-top"></td>
</tr>
<tr>
<td class="tableblock halign-left valign-top"><p class="tableblock">divisor</p></td>
<td class="tableblock halign-left valign-top"><p class="tableblock">Specifies the output format of the exposed resources, defaults to "1"</p></td>
<td class="tableblock halign-left valign-top"><p class="tableblock">false</p></td>
<td class="tableblock halign-left valign-top"><p class="tableblock">string</p></td>
<td class="tableblock halign-left valign-top"></td>
</tr>
</tbody>
</table>

</div>
<div class="sect2">
<h3 id="_v1_volumeprojection">v1.VolumeProjection</h3>
<div class="paragraph">
<p>Projection that may be projected along with other supported volume types</p>
</div>
<table class="tableblock frame-all grid-all" style="width:100%; ">
<colgroup>
<col style="width:20%;">
<col style="width:20%;">
<col style="width:20%;">
<col style="width:20%;">
<col style="width:20%;"> 
</colgroup>
<thead>
<tr>
<th class="tableblock halign-left valign-top">Name</th>
<th class="tableblock halign-left valign-top">Description</th>
<th class="tableblock halign-left valign-top">Required</th>
<th class="tableblock halign-left valign-top">Schema</th>
<th class="tableblock halign-left valign-top">Default</th>
</tr>
</thead>
<tbody>
<tr>
<td class="tableblock halign-left valign-top"><p class="tableblock">secret</p></td>
<td class="tableblock halign-left valign-top"><p class="tableblock">information about the secret data to project</p></td>
<td class="tableblock halign-left valign-top"><p class="tableblock">false</p></td>
<td class="tableblock halign-left valign-top"><p class="tableblock"><a href="#_v1_secretprojection">v1.SecretProjection</a></p></td>
<td class="tableblock halign-left valign-top"></td>
</tr>
<tr>
<td class="tableblock halign-left valign-top"><p class="tableblock">downwardAPI</p></td>
<td class="tableblock halign-left valign-top"><p class="tableblock">information about the downwardAPI data to project</p></td>
<td class="tableblock halign-left valign-top"><p class="tableblock">false</p></td>
<td class="tableblock halign-left valign-top"><p class="tableblock"><a href="#_v1_downwardapiprojection">v1.DownwardAPIProjection</a></p></td>
<td class="tableblock halign-left valign-top"></td>
</tr>
<tr>
<td class="tableblock halign-left valign-top"><p class="tableblock">configMap</p></td>
<td class="tableblock halign-left valign-top"><p class="tableblock">information about the configMap data to project</p></td>
<td class="tableblock halign-left valign-top"><p class="tableblock">false</p></td>
<td class="tableblock halign-left valign-top"><p class="tableblock"><a href="#_v1_configmapprojection">v1.ConfigMapProjection</a></p></td>
<td class="tableblock halign-left valign-top"></td>
</tr>
</tbody>
</table>

</div>
<div class="sect2">
<h3 id="_v1_probe">v1.Probe</h3>
<div class="paragraph">
<p>Probe describes a health check to be performed against a container to determine whether it is alive or ready to receive traffic.</p>
</div>
<table class="tableblock frame-all grid-all" style="width:100%; ">
<colgroup>
<col style="width:20%;">
<col style="width:20%;">
<col style="width:20%;">
<col style="width:20%;">
<col style="width:20%;"> 
</colgroup>
<thead>
<tr>
<th class="tableblock halign-left valign-top">Name</th>
<th class="tableblock halign-left valign-top">Description</th>
<th class="tableblock halign-left valign-top">Required</th>
<th class="tableblock halign-left valign-top">Schema</th>
<th class="tableblock halign-left valign-top">Default</th>
</tr>
</thead>
<tbody>
<tr>
<td class="tableblock halign-left valign-top"><p class="tableblock">exec</p></td>
<td class="tableblock halign-left valign-top"><p class="tableblock">One and only one of the following should be specified. Exec specifies the action to take.</p></td>
<td class="tableblock halign-left valign-top"><p class="tableblock">false</p></td>
<td class="tableblock halign-left valign-top"><p class="tableblock"><a href="#_v1_execaction">v1.ExecAction</a></p></td>
<td class="tableblock halign-left valign-top"></td>
</tr>
<tr>
<td class="tableblock halign-left valign-top"><p class="tableblock">httpGet</p></td>
<td class="tableblock halign-left valign-top"><p class="tableblock">HTTPGet specifies the http request to perform.</p></td>
<td class="tableblock halign-left valign-top"><p class="tableblock">false</p></td>
<td class="tableblock halign-left valign-top"><p class="tableblock"><a href="#_v1_httpgetaction">v1.HTTPGetAction</a></p></td>
<td class="tableblock halign-left valign-top"></td>
</tr>
<tr>
<td class="tableblock halign-left valign-top"><p class="tableblock">tcpSocket</p></td>
<td class="tableblock halign-left valign-top"><p class="tableblock">TCPSocket specifies an action involving a TCP port. TCP hooks not yet supported</p></td>
<td class="tableblock halign-left valign-top"><p class="tableblock">false</p></td>
<td class="tableblock halign-left valign-top"><p class="tableblock"><a href="#_v1_tcpsocketaction">v1.TCPSocketAction</a></p></td>
<td class="tableblock halign-left valign-top"></td>
</tr>
<tr>
<td class="tableblock halign-left valign-top"><p class="tableblock">initialDelaySeconds</p></td>
<td class="tableblock halign-left valign-top"><p class="tableblock">Number of seconds after the container has started before liveness probes are initiated. More info: <a href="http://kubernetes.io/docs/user-guide/pod-states#container-probes">http://kubernetes.io/docs/user-guide/pod-states#container-probes</a></p></td>
<td class="tableblock halign-left valign-top"><p class="tableblock">false</p></td>
<td class="tableblock halign-left valign-top"><p class="tableblock">integer (int32)</p></td>
<td class="tableblock halign-left valign-top"></td>
</tr>
<tr>
<td class="tableblock halign-left valign-top"><p class="tableblock">timeoutSeconds</p></td>
<td class="tableblock halign-left valign-top"><p class="tableblock">Number of seconds after which the probe times out. Defaults to 1 second. Minimum value is 1. More info: <a href="http://kubernetes.io/docs/user-guide/pod-states#container-probes">http://kubernetes.io/docs/user-guide/pod-states#container-probes</a></p></td>
<td class="tableblock halign-left valign-top"><p class="tableblock">false</p></td>
<td class="tableblock halign-left valign-top"><p class="tableblock">integer (int32)</p></td>
<td class="tableblock halign-left valign-top"></td>
</tr>
<tr>
<td class="tableblock halign-left valign-top"><p class="tableblock">periodSeconds</p></td>
<td class="tableblock halign-left valign-top"><p class="tableblock">How often (in seconds) to perform the probe. Default to 10 seconds. Minimum value is 1.</p></td>
<td class="tableblock halign-left valign-top"><p class="tableblock">false</p></td>
<td class="tableblock halign-left valign-top"><p class="tableblock">integer (int32)</p></td>
<td class="tableblock halign-left valign-top"></td>
</tr>
<tr>
<td class="tableblock halign-left valign-top"><p class="tableblock">successThreshold</p></td>
<td class="tableblock halign-left valign-top"><p class="tableblock">Minimum consecutive successes for the probe to be considered successful after having failed. Defaults to 1. Must be 1 for liveness. Minimum value is 1.</p></td>
<td class="tableblock halign-left valign-top"><p class="tableblock">false</p></td>
<td class="tableblock halign-left valign-top"><p class="tableblock">integer (int32)</p></td>
<td class="tableblock halign-left valign-top"></td>
</tr>
<tr>
<td class="tableblock halign-left valign-top"><p class="tableblock">failureThreshold</p></td>
<td class="tableblock halign-left valign-top"><p class="tableblock">Minimum consecutive failures for the probe to be considered failed after having succeeded. Defaults to 3. Minimum value is 1.</p></td>
<td class="tableblock halign-left valign-top"><p class="tableblock">false</p></td>
<td class="tableblock halign-left valign-top"><p class="tableblock">integer (int32)</p></td>
<td class="tableblock halign-left valign-top"></td>
</tr>
</tbody>
</table>

</div>
<div class="sect2">
<h3 id="_v1_weightedpodaffinityterm">v1.WeightedPodAffinityTerm</h3>
<div class="paragraph">
<p>The weights of all of the matched WeightedPodAffinityTerm fields are added per-node to find the most preferred node(s)</p>
</div>
<table class="tableblock frame-all grid-all" style="width:100%; ">
<colgroup>
<col style="width:20%;">
<col style="width:20%;">
<col style="width:20%;">
<col style="width:20%;">
<col style="width:20%;"> 
</colgroup>
<thead>
<tr>
<th class="tableblock halign-left valign-top">Name</th>
<th class="tableblock halign-left valign-top">Description</th>
<th class="tableblock halign-left valign-top">Required</th>
<th class="tableblock halign-left valign-top">Schema</th>
<th class="tableblock halign-left valign-top">Default</th>
</tr>
</thead>
<tbody>
<tr>
<td class="tableblock halign-left valign-top"><p class="tableblock">weight</p></td>
<td class="tableblock halign-left valign-top"><p class="tableblock">weight associated with matching the corresponding podAffinityTerm, in the range 1-100.</p></td>
<td class="tableblock halign-left valign-top"><p class="tableblock">true</p></td>
<td class="tableblock halign-left valign-top"><p class="tableblock">integer (int32)</p></td>
<td class="tableblock halign-left valign-top"></td>
</tr>
<tr>
<td class="tableblock halign-left valign-top"><p class="tableblock">podAffinityTerm</p></td>
<td class="tableblock halign-left valign-top"><p class="tableblock">Required. A pod affinity term, associated with the corresponding weight.</p></td>
<td class="tableblock halign-left valign-top"><p class="tableblock">true</p></td>
<td class="tableblock halign-left valign-top"><p class="tableblock"><a href="#_v1_podaffinityterm">v1.PodAffinityTerm</a></p></td>
<td class="tableblock halign-left valign-top"></td>
</tr>
</tbody>
</table>

</div>
<div class="sect2">
<h3 id="_v1beta1_deploymentspec">v1beta1.DeploymentSpec</h3>
<div class="paragraph">
<p>DeploymentSpec is the specification of the desired behavior of the Deployment.</p>
</div>
<table class="tableblock frame-all grid-all" style="width:100%; ">
<colgroup>
<col style="width:20%;">
<col style="width:20%;">
<col style="width:20%;">
<col style="width:20%;">
<col style="width:20%;"> 
</colgroup>
<thead>
<tr>
<th class="tableblock halign-left valign-top">Name</th>
<th class="tableblock halign-left valign-top">Description</th>
<th class="tableblock halign-left valign-top">Required</th>
<th class="tableblock halign-left valign-top">Schema</th>
<th class="tableblock halign-left valign-top">Default</th>
</tr>
</thead>
<tbody>
<tr>
<td class="tableblock halign-left valign-top"><p class="tableblock">replicas</p></td>
<td class="tableblock halign-left valign-top"><p class="tableblock">Number of desired pods. This is a pointer to distinguish between explicit zero and not specified. Defaults to 1.</p></td>
<td class="tableblock halign-left valign-top"><p class="tableblock">false</p></td>
<td class="tableblock halign-left valign-top"><p class="tableblock">integer (int32)</p></td>
<td class="tableblock halign-left valign-top"></td>
</tr>
<tr>
<td class="tableblock halign-left valign-top"><p class="tableblock">selector</p></td>
<td class="tableblock halign-left valign-top"><p class="tableblock">Label selector for pods. Existing ReplicaSets whose pods are selected by this will be the ones affected by this deployment.</p></td>
<td class="tableblock halign-left valign-top"><p class="tableblock">false</p></td>
<td class="tableblock halign-left valign-top"><p class="tableblock"><a href="#_v1_labelselector">v1.LabelSelector</a></p></td>
<td class="tableblock halign-left valign-top"></td>
</tr>
<tr>
<td class="tableblock halign-left valign-top"><p class="tableblock">template</p></td>
<td class="tableblock halign-left valign-top"><p class="tableblock">Template describes the pods that will be created.</p></td>
<td class="tableblock halign-left valign-top"><p class="tableblock">true</p></td>
<td class="tableblock halign-left valign-top"><p class="tableblock"><a href="#_v1_podtemplatespec">v1.PodTemplateSpec</a></p></td>
<td class="tableblock halign-left valign-top"></td>
</tr>
<tr>
<td class="tableblock halign-left valign-top"><p class="tableblock">strategy</p></td>
<td class="tableblock halign-left valign-top"><p class="tableblock">The deployment strategy to use to replace existing pods with new ones.</p></td>
<td class="tableblock halign-left valign-top"><p class="tableblock">false</p></td>
<td class="tableblock halign-left valign-top"><p class="tableblock"><a href="#_v1beta1_deploymentstrategy">v1beta1.DeploymentStrategy</a></p></td>
<td class="tableblock halign-left valign-top"></td>
</tr>
<tr>
<td class="tableblock halign-left valign-top"><p class="tableblock">minReadySeconds</p></td>
<td class="tableblock halign-left valign-top"><p class="tableblock">Minimum number of seconds for which a newly created pod should be ready without any of its container crashing, for it to be considered available. Defaults to 0 (pod will be considered available as soon as it is ready)</p></td>
<td class="tableblock halign-left valign-top"><p class="tableblock">false</p></td>
<td class="tableblock halign-left valign-top"><p class="tableblock">integer (int32)</p></td>
<td class="tableblock halign-left valign-top"></td>
</tr>
<tr>
<td class="tableblock halign-left valign-top"><p class="tableblock">revisionHistoryLimit</p></td>
<td class="tableblock halign-left valign-top"><p class="tableblock">The number of old ReplicaSets to retain to allow rollback. This is a pointer to distinguish between explicit zero and not specified.</p></td>
<td class="tableblock halign-left valign-top"><p class="tableblock">false</p></td>
<td class="tableblock halign-left valign-top"><p class="tableblock">integer (int32)</p></td>
<td class="tableblock halign-left valign-top"></td>
</tr>
<tr>
<td class="tableblock halign-left valign-top"><p class="tableblock">paused</p></td>
<td class="tableblock halign-left valign-top"><p class="tableblock">Indicates that the deployment is paused and will not be processed by the deployment controller.</p></td>
<td class="tableblock halign-left valign-top"><p class="tableblock">false</p></td>
<td class="tableblock halign-left valign-top"><p class="tableblock">boolean</p></td>
<td class="tableblock halign-left valign-top"><p class="tableblock">false</p></td>
</tr>
<tr>
<td class="tableblock halign-left valign-top"><p class="tableblock">rollbackTo</p></td>
<td class="tableblock halign-left valign-top"><p class="tableblock">The config this deployment is rolling back to. Will be cleared after rollback is done.</p></td>
<td class="tableblock halign-left valign-top"><p class="tableblock">false</p></td>
<td class="tableblock halign-left valign-top"><p class="tableblock"><a href="#_v1beta1_rollbackconfig">v1beta1.RollbackConfig</a></p></td>
<td class="tableblock halign-left valign-top"></td>
</tr>
<tr>
<td class="tableblock halign-left valign-top"><p class="tableblock">progressDeadlineSeconds</p></td>
<td class="tableblock halign-left valign-top"><p class="tableblock">The maximum time in seconds for a deployment to make progress before it is considered to be failed. The deployment controller will continue to process failed deployments and a condition with a ProgressDeadlineExceeded reason will be surfaced in the deployment status. Once autoRollback is implemented, the deployment controller will automatically rollback failed deployments. Note that progress will not be estimated during the time a deployment is paused. This is not set by default.</p></td>
<td class="tableblock halign-left valign-top"><p class="tableblock">false</p></td>
<td class="tableblock halign-left valign-top"><p class="tableblock">integer (int32)</p></td>
<td class="tableblock halign-left valign-top"></td>
</tr>
</tbody>
</table>

</div>
<div class="sect2">
<h3 id="_v1_secretkeyselector">v1.SecretKeySelector</h3>
<div class="paragraph">
<p>SecretKeySelector selects a key of a Secret.</p>
</div>
<table class="tableblock frame-all grid-all" style="width:100%; ">
<colgroup>
<col style="width:20%;">
<col style="width:20%;">
<col style="width:20%;">
<col style="width:20%;">
<col style="width:20%;"> 
</colgroup>
<thead>
<tr>
<th class="tableblock halign-left valign-top">Name</th>
<th class="tableblock halign-left valign-top">Description</th>
<th class="tableblock halign-left valign-top">Required</th>
<th class="tableblock halign-left valign-top">Schema</th>
<th class="tableblock halign-left valign-top">Default</th>
</tr>
</thead>
<tbody>
<tr>
<td class="tableblock halign-left valign-top"><p class="tableblock">name</p></td>
<td class="tableblock halign-left valign-top"><p class="tableblock">Name of the referent. More info: <a href="http://kubernetes.io/docs/user-guide/identifiers#names">http://kubernetes.io/docs/user-guide/identifiers#names</a></p></td>
<td class="tableblock halign-left valign-top"><p class="tableblock">false</p></td>
<td class="tableblock halign-left valign-top"><p class="tableblock">string</p></td>
<td class="tableblock halign-left valign-top"></td>
</tr>
<tr>
<td class="tableblock halign-left valign-top"><p class="tableblock">key</p></td>
<td class="tableblock halign-left valign-top"><p class="tableblock">The key of the secret to select from.  Must be a valid secret key.</p></td>
<td class="tableblock halign-left valign-top"><p class="tableblock">true</p></td>
<td class="tableblock halign-left valign-top"><p class="tableblock">string</p></td>
<td class="tableblock halign-left valign-top"></td>
</tr>
<tr>
<td class="tableblock halign-left valign-top"><p class="tableblock">optional</p></td>
<td class="tableblock halign-left valign-top"><p class="tableblock">Specify whether the Secret or it&#8217;s key must be defined</p></td>
<td class="tableblock halign-left valign-top"><p class="tableblock">false</p></td>
<td class="tableblock halign-left valign-top"><p class="tableblock">boolean</p></td>
<td class="tableblock halign-left valign-top"><p class="tableblock">false</p></td>
</tr>
</tbody>
</table>

</div>
<div class="sect2">
<h3 id="_v1beta1_podsecuritypolicy">v1beta1.PodSecurityPolicy</h3>
<div class="paragraph">
<p>Pod Security Policy governs the ability to make requests that affect the Security Context that will be applied to a pod and container.</p>
</div>
<table class="tableblock frame-all grid-all" style="width:100%; ">
<colgroup>
<col style="width:20%;">
<col style="width:20%;">
<col style="width:20%;">
<col style="width:20%;">
<col style="width:20%;"> 
</colgroup>
<thead>
<tr>
<th class="tableblock halign-left valign-top">Name</th>
<th class="tableblock halign-left valign-top">Description</th>
<th class="tableblock halign-left valign-top">Required</th>
<th class="tableblock halign-left valign-top">Schema</th>
<th class="tableblock halign-left valign-top">Default</th>
</tr>
</thead>
<tbody>
<tr>
<td class="tableblock halign-left valign-top"><p class="tableblock">kind</p></td>
<td class="tableblock halign-left valign-top"><p class="tableblock">Kind is a string value representing the REST resource this object represents. Servers may infer this from the endpoint the client submits requests to. Cannot be updated. In CamelCase. More info: <a href="http://releases.k8s.io/HEAD/docs/devel/api-conventions.md#types-kinds">http://releases.k8s.io/HEAD/docs/devel/api-conventions.md#types-kinds</a></p></td>
<td class="tableblock halign-left valign-top"><p class="tableblock">false</p></td>
<td class="tableblock halign-left valign-top"><p class="tableblock">string</p></td>
<td class="tableblock halign-left valign-top"></td>
</tr>
<tr>
<td class="tableblock halign-left valign-top"><p class="tableblock">apiVersion</p></td>
<td class="tableblock halign-left valign-top"><p class="tableblock">APIVersion defines the versioned schema of this representation of an object. Servers should convert recognized schemas to the latest internal value, and may reject unrecognized values. More info: <a href="http://releases.k8s.io/HEAD/docs/devel/api-conventions.md#resources">http://releases.k8s.io/HEAD/docs/devel/api-conventions.md#resources</a></p></td>
<td class="tableblock halign-left valign-top"><p class="tableblock">false</p></td>
<td class="tableblock halign-left valign-top"><p class="tableblock">string</p></td>
<td class="tableblock halign-left valign-top"></td>
</tr>
<tr>
<td class="tableblock halign-left valign-top"><p class="tableblock">metadata</p></td>
<td class="tableblock halign-left valign-top"><p class="tableblock">Standard object&#8217;s metadata. More info: <a href="http://releases.k8s.io/HEAD/docs/devel/api-conventions.md#metadata">http://releases.k8s.io/HEAD/docs/devel/api-conventions.md#metadata</a></p></td>
<td class="tableblock halign-left valign-top"><p class="tableblock">false</p></td>
<td class="tableblock halign-left valign-top"><p class="tableblock"><a href="#_v1_objectmeta">v1.ObjectMeta</a></p></td>
<td class="tableblock halign-left valign-top"></td>
</tr>
<tr>
<td class="tableblock halign-left valign-top"><p class="tableblock">spec</p></td>
<td class="tableblock halign-left valign-top"><p class="tableblock">spec defines the policy enforced.</p></td>
<td class="tableblock halign-left valign-top"><p class="tableblock">false</p></td>
<td class="tableblock halign-left valign-top"><p class="tableblock"><a href="#_v1beta1_podsecuritypolicyspec">v1beta1.PodSecurityPolicySpec</a></p></td>
<td class="tableblock halign-left valign-top"></td>
</tr>
</tbody>
</table>

</div>
<div class="sect2">
<h3 id="_v1_capability">v1.Capability</h3>

</div>
<div class="sect2">
<h3 id="_v1_downwardapivolumefile">v1.DownwardAPIVolumeFile</h3>
<div class="paragraph">
<p>DownwardAPIVolumeFile represents information to create the file containing the pod field</p>
</div>
<table class="tableblock frame-all grid-all" style="width:100%; ">
<colgroup>
<col style="width:20%;">
<col style="width:20%;">
<col style="width:20%;">
<col style="width:20%;">
<col style="width:20%;"> 
</colgroup>
<thead>
<tr>
<th class="tableblock halign-left valign-top">Name</th>
<th class="tableblock halign-left valign-top">Description</th>
<th class="tableblock halign-left valign-top">Required</th>
<th class="tableblock halign-left valign-top">Schema</th>
<th class="tableblock halign-left valign-top">Default</th>
</tr>
</thead>
<tbody>
<tr>
<td class="tableblock halign-left valign-top"><p class="tableblock">path</p></td>
<td class="tableblock halign-left valign-top"><p class="tableblock">Required: Path is  the relative path name of the file to be created. Must not be absolute or contain the <em>..</em> path. Must be utf-8 encoded. The first item of the relative path must not start with <em>..</em></p></td>
<td class="tableblock halign-left valign-top"><p class="tableblock">true</p></td>
<td class="tableblock halign-left valign-top"><p class="tableblock">string</p></td>
<td class="tableblock halign-left valign-top"></td>
</tr>
<tr>
<td class="tableblock halign-left valign-top"><p class="tableblock">fieldRef</p></td>
<td class="tableblock halign-left valign-top"><p class="tableblock">Required: Selects a field of the pod: only annotations, labels, name and namespace are supported.</p></td>
<td class="tableblock halign-left valign-top"><p class="tableblock">false</p></td>
<td class="tableblock halign-left valign-top"><p class="tableblock"><a href="#_v1_objectfieldselector">v1.ObjectFieldSelector</a></p></td>
<td class="tableblock halign-left valign-top"></td>
</tr>
<tr>
<td class="tableblock halign-left valign-top"><p class="tableblock">resourceFieldRef</p></td>
<td class="tableblock halign-left valign-top"><p class="tableblock">Selects a resource of the container: only resources limits and requests (limits.cpu, limits.memory, requests.cpu and requests.memory) are currently supported.</p></td>
<td class="tableblock halign-left valign-top"><p class="tableblock">false</p></td>
<td class="tableblock halign-left valign-top"><p class="tableblock"><a href="#_v1_resourcefieldselector">v1.ResourceFieldSelector</a></p></td>
<td class="tableblock halign-left valign-top"></td>
</tr>
<tr>
<td class="tableblock halign-left valign-top"><p class="tableblock">mode</p></td>
<td class="tableblock halign-left valign-top"><p class="tableblock">Optional: mode bits to use on this file, must be a value between 0 and 0777. If not specified, the volume defaultMode will be used. This might be in conflict with other options that affect the file mode, like fsGroup, and the result can be other mode bits set.</p></td>
<td class="tableblock halign-left valign-top"><p class="tableblock">false</p></td>
<td class="tableblock halign-left valign-top"><p class="tableblock">integer (int32)</p></td>
<td class="tableblock halign-left valign-top"></td>
</tr>
</tbody>
</table>

</div>
<div class="sect2">
<h3 id="_v1_podspec">v1.PodSpec</h3>
<div class="paragraph">
<p>PodSpec is a description of a pod.</p>
</div>
<table class="tableblock frame-all grid-all" style="width:100%; ">
<colgroup>
<col style="width:20%;">
<col style="width:20%;">
<col style="width:20%;">
<col style="width:20%;">
<col style="width:20%;"> 
</colgroup>
<thead>
<tr>
<th class="tableblock halign-left valign-top">Name</th>
<th class="tableblock halign-left valign-top">Description</th>
<th class="tableblock halign-left valign-top">Required</th>
<th class="tableblock halign-left valign-top">Schema</th>
<th class="tableblock halign-left valign-top">Default</th>
</tr>
</thead>
<tbody>
<tr>
<td class="tableblock halign-left valign-top"><p class="tableblock">volumes</p></td>
<td class="tableblock halign-left valign-top"><p class="tableblock">List of volumes that can be mounted by containers belonging to the pod. More info: <a href="http://kubernetes.io/docs/user-guide/volumes">http://kubernetes.io/docs/user-guide/volumes</a></p></td>
<td class="tableblock halign-left valign-top"><p class="tableblock">false</p></td>
<td class="tableblock halign-left valign-top"><p class="tableblock"><a href="#_v1_volume">v1.Volume</a> array</p></td>
<td class="tableblock halign-left valign-top"></td>
</tr>
<tr>
<td class="tableblock halign-left valign-top"><p class="tableblock">initContainers</p></td>
<td class="tableblock halign-left valign-top"><p class="tableblock">List of initialization containers belonging to the pod. Init containers are executed in order prior to containers being started. If any init container fails, the pod is considered to have failed and is handled according to its restartPolicy. The name for an init container or normal container must be unique among all containers. Init containers may not have Lifecycle actions, Readiness probes, or Liveness probes. The resourceRequirements of an init container are taken into account during scheduling by finding the highest request/limit for each resource type, and then using the max of of that value or the sum of the normal containers. Limits are applied to init containers in a similar fashion. Init containers cannot currently be added or removed. Cannot be updated. More info: <a href="http://kubernetes.io/docs/user-guide/containers">http://kubernetes.io/docs/user-guide/containers</a></p></td>
<td class="tableblock halign-left valign-top"><p class="tableblock">false</p></td>
<td class="tableblock halign-left valign-top"><p class="tableblock"><a href="#_v1_container">v1.Container</a> array</p></td>
<td class="tableblock halign-left valign-top"></td>
</tr>
<tr>
<td class="tableblock halign-left valign-top"><p class="tableblock">containers</p></td>
<td class="tableblock halign-left valign-top"><p class="tableblock">List of containers belonging to the pod. Containers cannot currently be added or removed. There must be at least one container in a Pod. Cannot be updated. More info: <a href="http://kubernetes.io/docs/user-guide/containers">http://kubernetes.io/docs/user-guide/containers</a></p></td>
<td class="tableblock halign-left valign-top"><p class="tableblock">true</p></td>
<td class="tableblock halign-left valign-top"><p class="tableblock"><a href="#_v1_container">v1.Container</a> array</p></td>
<td class="tableblock halign-left valign-top"></td>
</tr>
<tr>
<td class="tableblock halign-left valign-top"><p class="tableblock">restartPolicy</p></td>
<td class="tableblock halign-left valign-top"><p class="tableblock">Restart policy for all containers within the pod. One of Always, OnFailure, Never. Default to Always. More info: <a href="http://kubernetes.io/docs/user-guide/pod-states#restartpolicy">http://kubernetes.io/docs/user-guide/pod-states#restartpolicy</a></p></td>
<td class="tableblock halign-left valign-top"><p class="tableblock">false</p></td>
<td class="tableblock halign-left valign-top"><p class="tableblock">string</p></td>
<td class="tableblock halign-left valign-top"></td>
</tr>
<tr>
<td class="tableblock halign-left valign-top"><p class="tableblock">terminationGracePeriodSeconds</p></td>
<td class="tableblock halign-left valign-top"><p class="tableblock">Optional duration in seconds the pod needs to terminate gracefully. May be decreased in delete request. Value must be non-negative integer. The value zero indicates delete immediately. If this value is nil, the default grace period will be used instead. The grace period is the duration in seconds after the processes running in the pod are sent a termination signal and the time when the processes are forcibly halted with a kill signal. Set this value longer than the expected cleanup time for your process. Defaults to 30 seconds.</p></td>
<td class="tableblock halign-left valign-top"><p class="tableblock">false</p></td>
<td class="tableblock halign-left valign-top"><p class="tableblock">integer (int64)</p></td>
<td class="tableblock halign-left valign-top"></td>
</tr>
<tr>
<td class="tableblock halign-left valign-top"><p class="tableblock">activeDeadlineSeconds</p></td>
<td class="tableblock halign-left valign-top"><p class="tableblock">Optional duration in seconds the pod may be active on the node relative to StartTime before the system will actively try to mark it failed and kill associated containers. Value must be a positive integer.</p></td>
<td class="tableblock halign-left valign-top"><p class="tableblock">false</p></td>
<td class="tableblock halign-left valign-top"><p class="tableblock">integer (int64)</p></td>
<td class="tableblock halign-left valign-top"></td>
</tr>
<tr>
<td class="tableblock halign-left valign-top"><p class="tableblock">dnsPolicy</p></td>
<td class="tableblock halign-left valign-top"><p class="tableblock">Set DNS policy for containers within the pod. One of <em>ClusterFirstWithHostNet</em>, <em>ClusterFirst</em> or <em>Default</em>. Defaults to "ClusterFirst". To have DNS options set along with hostNetwork, you have to specify DNS policy explicitly to <em>ClusterFirstWithHostNet</em>.</p></td>
<td class="tableblock halign-left valign-top"><p class="tableblock">false</p></td>
<td class="tableblock halign-left valign-top"><p class="tableblock">string</p></td>
<td class="tableblock halign-left valign-top"></td>
</tr>
<tr>
<td class="tableblock halign-left valign-top"><p class="tableblock">nodeSelector</p></td>
<td class="tableblock halign-left valign-top"><p class="tableblock">NodeSelector is a selector which must be true for the pod to fit on a node. Selector which must match a node&#8217;s labels for the pod to be scheduled on that node. More info: <a href="http://kubernetes.io/docs/user-guide/node-selection/README">http://kubernetes.io/docs/user-guide/node-selection/README</a></p></td>
<td class="tableblock halign-left valign-top"><p class="tableblock">false</p></td>
<td class="tableblock halign-left valign-top"><p class="tableblock">object</p></td>
<td class="tableblock halign-left valign-top"></td>
</tr>
<tr>
<td class="tableblock halign-left valign-top"><p class="tableblock">serviceAccountName</p></td>
<td class="tableblock halign-left valign-top"><p class="tableblock">ServiceAccountName is the name of the ServiceAccount to use to run this pod. More info: <a href="http://releases.k8s.io/HEAD/docs/design/service_accounts.md">http://releases.k8s.io/HEAD/docs/design/service_accounts.md</a></p></td>
<td class="tableblock halign-left valign-top"><p class="tableblock">false</p></td>
<td class="tableblock halign-left valign-top"><p class="tableblock">string</p></td>
<td class="tableblock halign-left valign-top"></td>
</tr>
<tr>
<td class="tableblock halign-left valign-top"><p class="tableblock">serviceAccount</p></td>
<td class="tableblock halign-left valign-top"><p class="tableblock">DeprecatedServiceAccount is a depreciated alias for ServiceAccountName. Deprecated: Use serviceAccountName instead.</p></td>
<td class="tableblock halign-left valign-top"><p class="tableblock">false</p></td>
<td class="tableblock halign-left valign-top"><p class="tableblock">string</p></td>
<td class="tableblock halign-left valign-top"></td>
</tr>
<tr>
<td class="tableblock halign-left valign-top"><p class="tableblock">automountServiceAccountToken</p></td>
<td class="tableblock halign-left valign-top"><p class="tableblock">AutomountServiceAccountToken indicates whether a service account token should be automatically mounted.</p></td>
<td class="tableblock halign-left valign-top"><p class="tableblock">false</p></td>
<td class="tableblock halign-left valign-top"><p class="tableblock">boolean</p></td>
<td class="tableblock halign-left valign-top"><p class="tableblock">false</p></td>
</tr>
<tr>
<td class="tableblock halign-left valign-top"><p class="tableblock">nodeName</p></td>
<td class="tableblock halign-left valign-top"><p class="tableblock">NodeName is a request to schedule this pod onto a specific node. If it is non-empty, the scheduler simply schedules this pod onto that node, assuming that it fits resource requirements.</p></td>
<td class="tableblock halign-left valign-top"><p class="tableblock">false</p></td>
<td class="tableblock halign-left valign-top"><p class="tableblock">string</p></td>
<td class="tableblock halign-left valign-top"></td>
</tr>
<tr>
<td class="tableblock halign-left valign-top"><p class="tableblock">hostNetwork</p></td>
<td class="tableblock halign-left valign-top"><p class="tableblock">Host networking requested for this pod. Use the host&#8217;s network namespace. If this option is set, the ports that will be used must be specified. Default to false.</p></td>
<td class="tableblock halign-left valign-top"><p class="tableblock">false</p></td>
<td class="tableblock halign-left valign-top"><p class="tableblock">boolean</p></td>
<td class="tableblock halign-left valign-top"><p class="tableblock">false</p></td>
</tr>
<tr>
<td class="tableblock halign-left valign-top"><p class="tableblock">hostPID</p></td>
<td class="tableblock halign-left valign-top"><p class="tableblock">Use the host&#8217;s pid namespace. Optional: Default to false.</p></td>
<td class="tableblock halign-left valign-top"><p class="tableblock">false</p></td>
<td class="tableblock halign-left valign-top"><p class="tableblock">boolean</p></td>
<td class="tableblock halign-left valign-top"><p class="tableblock">false</p></td>
</tr>
<tr>
<td class="tableblock halign-left valign-top"><p class="tableblock">hostIPC</p></td>
<td class="tableblock halign-left valign-top"><p class="tableblock">Use the host&#8217;s ipc namespace. Optional: Default to false.</p></td>
<td class="tableblock halign-left valign-top"><p class="tableblock">false</p></td>
<td class="tableblock halign-left valign-top"><p class="tableblock">boolean</p></td>
<td class="tableblock halign-left valign-top"><p class="tableblock">false</p></td>
</tr>
<tr>
<td class="tableblock halign-left valign-top"><p class="tableblock">securityContext</p></td>
<td class="tableblock halign-left valign-top"><p class="tableblock">SecurityContext holds pod-level security attributes and common container settings. Optional: Defaults to empty.  See type description for default values of each field.</p></td>
<td class="tableblock halign-left valign-top"><p class="tableblock">false</p></td>
<td class="tableblock halign-left valign-top"><p class="tableblock"><a href="#_v1_podsecuritycontext">v1.PodSecurityContext</a></p></td>
<td class="tableblock halign-left valign-top"></td>
</tr>
<tr>
<td class="tableblock halign-left valign-top"><p class="tableblock">imagePullSecrets</p></td>
<td class="tableblock halign-left valign-top"><p class="tableblock">ImagePullSecrets is an optional list of references to secrets in the same namespace to use for pulling any of the images used by this PodSpec. If specified, these secrets will be passed to individual puller implementations for them to use. For example, in the case of docker, only DockerConfig type secrets are honored. More info: <a href="http://kubernetes.io/docs/user-guide/images#specifying-imagepullsecrets-on-a-pod">http://kubernetes.io/docs/user-guide/images#specifying-imagepullsecrets-on-a-pod</a></p></td>
<td class="tableblock halign-left valign-top"><p class="tableblock">false</p></td>
<td class="tableblock halign-left valign-top"><p class="tableblock"><a href="#_v1_localobjectreference">v1.LocalObjectReference</a> array</p></td>
<td class="tableblock halign-left valign-top"></td>
</tr>
<tr>
<td class="tableblock halign-left valign-top"><p class="tableblock">hostname</p></td>
<td class="tableblock halign-left valign-top"><p class="tableblock">Specifies the hostname of the Pod If not specified, the pod&#8217;s hostname will be set to a system-defined value.</p></td>
<td class="tableblock halign-left valign-top"><p class="tableblock">false</p></td>
<td class="tableblock halign-left valign-top"><p class="tableblock">string</p></td>
<td class="tableblock halign-left valign-top"></td>
</tr>
<tr>
<td class="tableblock halign-left valign-top"><p class="tableblock">subdomain</p></td>
<td class="tableblock halign-left valign-top"><p class="tableblock">If specified, the fully qualified Pod hostname will be "&lt;hostname&gt;.&lt;subdomain&gt;.&lt;pod namespace&gt;.svc.&lt;cluster domain&gt;". If not specified, the pod will not have a domainname at all.</p></td>
<td class="tableblock halign-left valign-top"><p class="tableblock">false</p></td>
<td class="tableblock halign-left valign-top"><p class="tableblock">string</p></td>
<td class="tableblock halign-left valign-top"></td>
</tr>
<tr>
<td class="tableblock halign-left valign-top"><p class="tableblock">affinity</p></td>
<td class="tableblock halign-left valign-top"><p class="tableblock">If specified, the pod&#8217;s scheduling constraints</p></td>
<td class="tableblock halign-left valign-top"><p class="tableblock">false</p></td>
<td class="tableblock halign-left valign-top"><p class="tableblock"><a href="#_v1_affinity">v1.Affinity</a></p></td>
<td class="tableblock halign-left valign-top"></td>
</tr>
<tr>
<td class="tableblock halign-left valign-top"><p class="tableblock">schedulerName</p></td>
<td class="tableblock halign-left valign-top"><p class="tableblock">If specified, the pod will be dispatched by specified scheduler. If not specified, the pod will be dispatched by default scheduler.</p></td>
<td class="tableblock halign-left valign-top"><p class="tableblock">false</p></td>
<td class="tableblock halign-left valign-top"><p class="tableblock">string</p></td>
<td class="tableblock halign-left valign-top"></td>
</tr>
<tr>
<td class="tableblock halign-left valign-top"><p class="tableblock">tolerations</p></td>
<td class="tableblock halign-left valign-top"><p class="tableblock">If specified, the pod&#8217;s tolerations.</p></td>
<td class="tableblock halign-left valign-top"><p class="tableblock">false</p></td>
<td class="tableblock halign-left valign-top"><p class="tableblock"><a href="#_v1_toleration">v1.Toleration</a> array</p></td>
<td class="tableblock halign-left valign-top"></td>
</tr>
</tbody>
</table>

</div>
<div class="sect2">
<h3 id="_v1_containerport">v1.ContainerPort</h3>
<div class="paragraph">
<p>ContainerPort represents a network port in a single container.</p>
</div>
<table class="tableblock frame-all grid-all" style="width:100%; ">
<colgroup>
<col style="width:20%;">
<col style="width:20%;">
<col style="width:20%;">
<col style="width:20%;">
<col style="width:20%;"> 
</colgroup>
<thead>
<tr>
<th class="tableblock halign-left valign-top">Name</th>
<th class="tableblock halign-left valign-top">Description</th>
<th class="tableblock halign-left valign-top">Required</th>
<th class="tableblock halign-left valign-top">Schema</th>
<th class="tableblock halign-left valign-top">Default</th>
</tr>
</thead>
<tbody>
<tr>
<td class="tableblock halign-left valign-top"><p class="tableblock">name</p></td>
<td class="tableblock halign-left valign-top"><p class="tableblock">If specified, this must be an IANA_SVC_NAME and unique within the pod. Each named port in a pod must have a unique name. Name for the port that can be referred to by services.</p></td>
<td class="tableblock halign-left valign-top"><p class="tableblock">false</p></td>
<td class="tableblock halign-left valign-top"><p class="tableblock">string</p></td>
<td class="tableblock halign-left valign-top"></td>
</tr>
<tr>
<td class="tableblock halign-left valign-top"><p class="tableblock">hostPort</p></td>
<td class="tableblock halign-left valign-top"><p class="tableblock">Number of port to expose on the host. If specified, this must be a valid port number, 0 &lt; x &lt; 65536. If HostNetwork is specified, this must match ContainerPort. Most containers do not need this.</p></td>
<td class="tableblock halign-left valign-top"><p class="tableblock">false</p></td>
<td class="tableblock halign-left valign-top"><p class="tableblock">integer (int32)</p></td>
<td class="tableblock halign-left valign-top"></td>
</tr>
<tr>
<td class="tableblock halign-left valign-top"><p class="tableblock">containerPort</p></td>
<td class="tableblock halign-left valign-top"><p class="tableblock">Number of port to expose on the pod&#8217;s IP address. This must be a valid port number, 0 &lt; x &lt; 65536.</p></td>
<td class="tableblock halign-left valign-top"><p class="tableblock">true</p></td>
<td class="tableblock halign-left valign-top"><p class="tableblock">integer (int32)</p></td>
<td class="tableblock halign-left valign-top"></td>
</tr>
<tr>
<td class="tableblock halign-left valign-top"><p class="tableblock">protocol</p></td>
<td class="tableblock halign-left valign-top"><p class="tableblock">Protocol for port. Must be UDP or TCP. Defaults to "TCP".</p></td>
<td class="tableblock halign-left valign-top"><p class="tableblock">false</p></td>
<td class="tableblock halign-left valign-top"><p class="tableblock">string</p></td>
<td class="tableblock halign-left valign-top"></td>
</tr>
<tr>
<td class="tableblock halign-left valign-top"><p class="tableblock">hostIP</p></td>
<td class="tableblock halign-left valign-top"><p class="tableblock">What host IP to bind the external port to.</p></td>
<td class="tableblock halign-left valign-top"><p class="tableblock">false</p></td>
<td class="tableblock halign-left valign-top"><p class="tableblock">string</p></td>
<td class="tableblock halign-left valign-top"></td>
</tr>
</tbody>
</table>

</div>
<div class="sect2">
<h3 id="_v1_lifecycle">v1.Lifecycle</h3>
<div class="paragraph">
<p>Lifecycle describes actions that the management system should take in response to container lifecycle events. For the PostStart and PreStop lifecycle handlers, management of the container blocks until the action is complete, unless the container process fails, in which case the handler is aborted.</p>
</div>
<table class="tableblock frame-all grid-all" style="width:100%; ">
<colgroup>
<col style="width:20%;">
<col style="width:20%;">
<col style="width:20%;">
<col style="width:20%;">
<col style="width:20%;"> 
</colgroup>
<thead>
<tr>
<th class="tableblock halign-left valign-top">Name</th>
<th class="tableblock halign-left valign-top">Description</th>
<th class="tableblock halign-left valign-top">Required</th>
<th class="tableblock halign-left valign-top">Schema</th>
<th class="tableblock halign-left valign-top">Default</th>
</tr>
</thead>
<tbody>
<tr>
<td class="tableblock halign-left valign-top"><p class="tableblock">postStart</p></td>
<td class="tableblock halign-left valign-top"><p class="tableblock">PostStart is called immediately after a container is created. If the handler fails, the container is terminated and restarted according to its restart policy. Other management of the container blocks until the hook completes. More info: <a href="http://kubernetes.io/docs/user-guide/container-environment#hook-details">http://kubernetes.io/docs/user-guide/container-environment#hook-details</a></p></td>
<td class="tableblock halign-left valign-top"><p class="tableblock">false</p></td>
<td class="tableblock halign-left valign-top"><p class="tableblock"><a href="#_v1_handler">v1.Handler</a></p></td>
<td class="tableblock halign-left valign-top"></td>
</tr>
<tr>
<td class="tableblock halign-left valign-top"><p class="tableblock">preStop</p></td>
<td class="tableblock halign-left valign-top"><p class="tableblock">PreStop is called immediately before a container is terminated. The container is terminated after the handler completes. The reason for termination is passed to the handler. Regardless of the outcome of the handler, the container is eventually terminated. Other management of the container blocks until the hook completes. More info: <a href="http://kubernetes.io/docs/user-guide/container-environment#hook-details">http://kubernetes.io/docs/user-guide/container-environment#hook-details</a></p></td>
<td class="tableblock halign-left valign-top"><p class="tableblock">false</p></td>
<td class="tableblock halign-left valign-top"><p class="tableblock"><a href="#_v1_handler">v1.Handler</a></p></td>
<td class="tableblock halign-left valign-top"></td>
</tr>
</tbody>
</table>

</div>
<div class="sect2">
<h3 id="_v1_glusterfsvolumesource">v1.GlusterfsVolumeSource</h3>
<div class="paragraph">
<p>Represents a Glusterfs mount that lasts the lifetime of a pod. Glusterfs volumes do not support ownership management or SELinux relabeling.</p>
</div>
<table class="tableblock frame-all grid-all" style="width:100%; ">
<colgroup>
<col style="width:20%;">
<col style="width:20%;">
<col style="width:20%;">
<col style="width:20%;">
<col style="width:20%;"> 
</colgroup>
<thead>
<tr>
<th class="tableblock halign-left valign-top">Name</th>
<th class="tableblock halign-left valign-top">Description</th>
<th class="tableblock halign-left valign-top">Required</th>
<th class="tableblock halign-left valign-top">Schema</th>
<th class="tableblock halign-left valign-top">Default</th>
</tr>
</thead>
<tbody>
<tr>
<td class="tableblock halign-left valign-top"><p class="tableblock">endpoints</p></td>
<td class="tableblock halign-left valign-top"><p class="tableblock">EndpointsName is the endpoint name that details Glusterfs topology. More info: <a href="http://releases.k8s.io/HEAD/examples/volumes/glusterfs/README.md#create-a-pod">http://releases.k8s.io/HEAD/examples/volumes/glusterfs/README.md#create-a-pod</a></p></td>
<td class="tableblock halign-left valign-top"><p class="tableblock">true</p></td>
<td class="tableblock halign-left valign-top"><p class="tableblock">string</p></td>
<td class="tableblock halign-left valign-top"></td>
</tr>
<tr>
<td class="tableblock halign-left valign-top"><p class="tableblock">path</p></td>
<td class="tableblock halign-left valign-top"><p class="tableblock">Path is the Glusterfs volume path. More info: <a href="http://releases.k8s.io/HEAD/examples/volumes/glusterfs/README.md#create-a-pod">http://releases.k8s.io/HEAD/examples/volumes/glusterfs/README.md#create-a-pod</a></p></td>
<td class="tableblock halign-left valign-top"><p class="tableblock">true</p></td>
<td class="tableblock halign-left valign-top"><p class="tableblock">string</p></td>
<td class="tableblock halign-left valign-top"></td>
</tr>
<tr>
<td class="tableblock halign-left valign-top"><p class="tableblock">readOnly</p></td>
<td class="tableblock halign-left valign-top"><p class="tableblock">ReadOnly here will force the Glusterfs volume to be mounted with read-only permissions. Defaults to false. More info: <a href="http://releases.k8s.io/HEAD/examples/volumes/glusterfs/README.md#create-a-pod">http://releases.k8s.io/HEAD/examples/volumes/glusterfs/README.md#create-a-pod</a></p></td>
<td class="tableblock halign-left valign-top"><p class="tableblock">false</p></td>
<td class="tableblock halign-left valign-top"><p class="tableblock">boolean</p></td>
<td class="tableblock halign-left valign-top"><p class="tableblock">false</p></td>
</tr>
</tbody>
</table>

</div>
<div class="sect2">
<h3 id="_v1_handler">v1.Handler</h3>
<div class="paragraph">
<p>Handler defines a specific action that should be taken</p>
</div>
<table class="tableblock frame-all grid-all" style="width:100%; ">
<colgroup>
<col style="width:20%;">
<col style="width:20%;">
<col style="width:20%;">
<col style="width:20%;">
<col style="width:20%;"> 
</colgroup>
<thead>
<tr>
<th class="tableblock halign-left valign-top">Name</th>
<th class="tableblock halign-left valign-top">Description</th>
<th class="tableblock halign-left valign-top">Required</th>
<th class="tableblock halign-left valign-top">Schema</th>
<th class="tableblock halign-left valign-top">Default</th>
</tr>
</thead>
<tbody>
<tr>
<td class="tableblock halign-left valign-top"><p class="tableblock">exec</p></td>
<td class="tableblock halign-left valign-top"><p class="tableblock">One and only one of the following should be specified. Exec specifies the action to take.</p></td>
<td class="tableblock halign-left valign-top"><p class="tableblock">false</p></td>
<td class="tableblock halign-left valign-top"><p class="tableblock"><a href="#_v1_execaction">v1.ExecAction</a></p></td>
<td class="tableblock halign-left valign-top"></td>
</tr>
<tr>
<td class="tableblock halign-left valign-top"><p class="tableblock">httpGet</p></td>
<td class="tableblock halign-left valign-top"><p class="tableblock">HTTPGet specifies the http request to perform.</p></td>
<td class="tableblock halign-left valign-top"><p class="tableblock">false</p></td>
<td class="tableblock halign-left valign-top"><p class="tableblock"><a href="#_v1_httpgetaction">v1.HTTPGetAction</a></p></td>
<td class="tableblock halign-left valign-top"></td>
</tr>
<tr>
<td class="tableblock halign-left valign-top"><p class="tableblock">tcpSocket</p></td>
<td class="tableblock halign-left valign-top"><p class="tableblock">TCPSocket specifies an action involving a TCP port. TCP hooks not yet supported</p></td>
<td class="tableblock halign-left valign-top"><p class="tableblock">false</p></td>
<td class="tableblock halign-left valign-top"><p class="tableblock"><a href="#_v1_tcpsocketaction">v1.TCPSocketAction</a></p></td>
<td class="tableblock halign-left valign-top"></td>
</tr>
</tbody>
</table>

</div>
<div class="sect2">
<h3 id="_v1_toleration">v1.Toleration</h3>
<div class="paragraph">
<p>The pod this Toleration is attached to tolerates any taint that matches the triple &lt;key,value,effect&gt; using the matching operator &lt;operator&gt;.</p>
</div>
<table class="tableblock frame-all grid-all" style="width:100%; ">
<colgroup>
<col style="width:20%;">
<col style="width:20%;">
<col style="width:20%;">
<col style="width:20%;">
<col style="width:20%;"> 
</colgroup>
<thead>
<tr>
<th class="tableblock halign-left valign-top">Name</th>
<th class="tableblock halign-left valign-top">Description</th>
<th class="tableblock halign-left valign-top">Required</th>
<th class="tableblock halign-left valign-top">Schema</th>
<th class="tableblock halign-left valign-top">Default</th>
</tr>
</thead>
<tbody>
<tr>
<td class="tableblock halign-left valign-top"><p class="tableblock">key</p></td>
<td class="tableblock halign-left valign-top"><p class="tableblock">Key is the taint key that the toleration applies to. Empty means match all taint keys. If the key is empty, operator must be Exists; this combination means to match all values and all keys.</p></td>
<td class="tableblock halign-left valign-top"><p class="tableblock">false</p></td>
<td class="tableblock halign-left valign-top"><p class="tableblock">string</p></td>
<td class="tableblock halign-left valign-top"></td>
</tr>
<tr>
<td class="tableblock halign-left valign-top"><p class="tableblock">operator</p></td>
<td class="tableblock halign-left valign-top"><p class="tableblock">Operator represents a key&#8217;s relationship to the value. Valid operators are Exists and Equal. Defaults to Equal. Exists is equivalent to wildcard for value, so that a pod can tolerate all taints of a particular category.</p></td>
<td class="tableblock halign-left valign-top"><p class="tableblock">false</p></td>
<td class="tableblock halign-left valign-top"><p class="tableblock">string</p></td>
<td class="tableblock halign-left valign-top"></td>
</tr>
<tr>
<td class="tableblock halign-left valign-top"><p class="tableblock">value</p></td>
<td class="tableblock halign-left valign-top"><p class="tableblock">Value is the taint value the toleration matches to. If the operator is Exists, the value should be empty, otherwise just a regular string.</p></td>
<td class="tableblock halign-left valign-top"><p class="tableblock">false</p></td>
<td class="tableblock halign-left valign-top"><p class="tableblock">string</p></td>
<td class="tableblock halign-left valign-top"></td>
</tr>
<tr>
<td class="tableblock halign-left valign-top"><p class="tableblock">effect</p></td>
<td class="tableblock halign-left valign-top"><p class="tableblock">Effect indicates the taint effect to match. Empty means match all taint effects. When specified, allowed values are NoSchedule, PreferNoSchedule and NoExecute.</p></td>
<td class="tableblock halign-left valign-top"><p class="tableblock">false</p></td>
<td class="tableblock halign-left valign-top"><p class="tableblock">string</p></td>
<td class="tableblock halign-left valign-top"></td>
</tr>
<tr>
<td class="tableblock halign-left valign-top"><p class="tableblock">tolerationSeconds</p></td>
<td class="tableblock halign-left valign-top"><p class="tableblock">TolerationSeconds represents the period of time the toleration (which must be of effect NoExecute, otherwise this field is ignored) tolerates the taint. By default, it is not set, which means tolerate the taint forever (do not evict). Zero and negative values will be treated as 0 (evict immediately) by the system.</p></td>
<td class="tableblock halign-left valign-top"><p class="tableblock">false</p></td>
<td class="tableblock halign-left valign-top"><p class="tableblock">integer (int64)</p></td>
<td class="tableblock halign-left valign-top"></td>
</tr>
</tbody>
</table>

</div>
<div class="sect2">
<h3 id="_v1beta1_ingresstls">v1beta1.IngressTLS</h3>
<div class="paragraph">
<p>IngressTLS describes the transport layer security associated with an Ingress.</p>
</div>
<table class="tableblock frame-all grid-all" style="width:100%; ">
<colgroup>
<col style="width:20%;">
<col style="width:20%;">
<col style="width:20%;">
<col style="width:20%;">
<col style="width:20%;"> 
</colgroup>
<thead>
<tr>
<th class="tableblock halign-left valign-top">Name</th>
<th class="tableblock halign-left valign-top">Description</th>
<th class="tableblock halign-left valign-top">Required</th>
<th class="tableblock halign-left valign-top">Schema</th>
<th class="tableblock halign-left valign-top">Default</th>
</tr>
</thead>
<tbody>
<tr>
<td class="tableblock halign-left valign-top"><p class="tableblock">hosts</p></td>
<td class="tableblock halign-left valign-top"><p class="tableblock">Hosts are a list of hosts included in the TLS certificate. The values in this list must match the name/s used in the tlsSecret. Defaults to the wildcard host setting for the loadbalancer controller fulfilling this Ingress, if left unspecified.</p></td>
<td class="tableblock halign-left valign-top"><p class="tableblock">false</p></td>
<td class="tableblock halign-left valign-top"><p class="tableblock">string array</p></td>
<td class="tableblock halign-left valign-top"></td>
</tr>
<tr>
<td class="tableblock halign-left valign-top"><p class="tableblock">secretName</p></td>
<td class="tableblock halign-left valign-top"><p class="tableblock">SecretName is the name of the secret used to terminate SSL traffic on 443. Field is left optional to allow SSL routing based on SNI hostname alone. If the SNI host in a listener conflicts with the "Host" header field used by an IngressRule, the SNI host is used for termination and value of the Host header is used for routing.</p></td>
<td class="tableblock halign-left valign-top"><p class="tableblock">false</p></td>
<td class="tableblock halign-left valign-top"><p class="tableblock">string</p></td>
<td class="tableblock halign-left valign-top"></td>
</tr>
</tbody>
</table>

</div>
<div class="sect2">
<h3 id="_v1_statuscause">v1.StatusCause</h3>
<div class="paragraph">
<p>StatusCause provides more information about an api.Status failure, including cases when multiple errors are encountered.</p>
</div>
<table class="tableblock frame-all grid-all" style="width:100%; ">
<colgroup>
<col style="width:20%;">
<col style="width:20%;">
<col style="width:20%;">
<col style="width:20%;">
<col style="width:20%;"> 
</colgroup>
<thead>
<tr>
<th class="tableblock halign-left valign-top">Name</th>
<th class="tableblock halign-left valign-top">Description</th>
<th class="tableblock halign-left valign-top">Required</th>
<th class="tableblock halign-left valign-top">Schema</th>
<th class="tableblock halign-left valign-top">Default</th>
</tr>
</thead>
<tbody>
<tr>
<td class="tableblock halign-left valign-top"><p class="tableblock">reason</p></td>
<td class="tableblock halign-left valign-top"><p class="tableblock">A machine-readable description of the cause of the error. If this value is empty there is no information available.</p></td>
<td class="tableblock halign-left valign-top"><p class="tableblock">false</p></td>
<td class="tableblock halign-left valign-top"><p class="tableblock">string</p></td>
<td class="tableblock halign-left valign-top"></td>
</tr>
<tr>
<td class="tableblock halign-left valign-top"><p class="tableblock">message</p></td>
<td class="tableblock halign-left valign-top"><p class="tableblock">A human-readable description of the cause of the error.  This field may be presented as-is to a reader.</p></td>
<td class="tableblock halign-left valign-top"><p class="tableblock">false</p></td>
<td class="tableblock halign-left valign-top"><p class="tableblock">string</p></td>
<td class="tableblock halign-left valign-top"></td>
</tr>
<tr>
<td class="tableblock halign-left valign-top"><p class="tableblock">field</p></td>
<td class="tableblock halign-left valign-top"><p class="tableblock">The field of the resource that has caused this error, as named by its JSON serialization. May include dot and postfix notation for nested attributes. Arrays are zero-indexed.  Fields may appear more than once in an array of causes due to fields having multiple errors. Optional.<br>
<br>
Examples:<br>
  "name" - the field "name" on the current resource<br>
  "items[0].name" - the field "name" on the first array entry in "items"</p></td>
<td class="tableblock halign-left valign-top"><p class="tableblock">false</p></td>
<td class="tableblock halign-left valign-top"><p class="tableblock">string</p></td>
<td class="tableblock halign-left valign-top"></td>
</tr>
</tbody>
</table>

</div>
<div class="sect2">
<h3 id="_v1beta1_scale">v1beta1.Scale</h3>
<div class="paragraph">
<p>represents a scaling request for a resource.</p>
</div>
<table class="tableblock frame-all grid-all" style="width:100%; ">
<colgroup>
<col style="width:20%;">
<col style="width:20%;">
<col style="width:20%;">
<col style="width:20%;">
<col style="width:20%;"> 
</colgroup>
<thead>
<tr>
<th class="tableblock halign-left valign-top">Name</th>
<th class="tableblock halign-left valign-top">Description</th>
<th class="tableblock halign-left valign-top">Required</th>
<th class="tableblock halign-left valign-top">Schema</th>
<th class="tableblock halign-left valign-top">Default</th>
</tr>
</thead>
<tbody>
<tr>
<td class="tableblock halign-left valign-top"><p class="tableblock">kind</p></td>
<td class="tableblock halign-left valign-top"><p class="tableblock">Kind is a string value representing the REST resource this object represents. Servers may infer this from the endpoint the client submits requests to. Cannot be updated. In CamelCase. More info: <a href="http://releases.k8s.io/HEAD/docs/devel/api-conventions.md#types-kinds">http://releases.k8s.io/HEAD/docs/devel/api-conventions.md#types-kinds</a></p></td>
<td class="tableblock halign-left valign-top"><p class="tableblock">false</p></td>
<td class="tableblock halign-left valign-top"><p class="tableblock">string</p></td>
<td class="tableblock halign-left valign-top"></td>
</tr>
<tr>
<td class="tableblock halign-left valign-top"><p class="tableblock">apiVersion</p></td>
<td class="tableblock halign-left valign-top"><p class="tableblock">APIVersion defines the versioned schema of this representation of an object. Servers should convert recognized schemas to the latest internal value, and may reject unrecognized values. More info: <a href="http://releases.k8s.io/HEAD/docs/devel/api-conventions.md#resources">http://releases.k8s.io/HEAD/docs/devel/api-conventions.md#resources</a></p></td>
<td class="tableblock halign-left valign-top"><p class="tableblock">false</p></td>
<td class="tableblock halign-left valign-top"><p class="tableblock">string</p></td>
<td class="tableblock halign-left valign-top"></td>
</tr>
<tr>
<td class="tableblock halign-left valign-top"><p class="tableblock">metadata</p></td>
<td class="tableblock halign-left valign-top"><p class="tableblock">Standard object metadata; More info: <a href="http://releases.k8s.io/HEAD/docs/devel/api-conventions.md#metadata">http://releases.k8s.io/HEAD/docs/devel/api-conventions.md#metadata</a>.</p></td>
<td class="tableblock halign-left valign-top"><p class="tableblock">false</p></td>
<td class="tableblock halign-left valign-top"><p class="tableblock"><a href="#_v1_objectmeta">v1.ObjectMeta</a></p></td>
<td class="tableblock halign-left valign-top"></td>
</tr>
<tr>
<td class="tableblock halign-left valign-top"><p class="tableblock">spec</p></td>
<td class="tableblock halign-left valign-top"><p class="tableblock">defines the behavior of the scale. More info: <a href="http://releases.k8s.io/HEAD/docs/devel/api-conventions.md#spec-and-status">http://releases.k8s.io/HEAD/docs/devel/api-conventions.md#spec-and-status</a>.</p></td>
<td class="tableblock halign-left valign-top"><p class="tableblock">false</p></td>
<td class="tableblock halign-left valign-top"><p class="tableblock"><a href="#_v1beta1_scalespec">v1beta1.ScaleSpec</a></p></td>
<td class="tableblock halign-left valign-top"></td>
</tr>
<tr>
<td class="tableblock halign-left valign-top"><p class="tableblock">status</p></td>
<td class="tableblock halign-left valign-top"><p class="tableblock">current status of the scale. More info: <a href="http://releases.k8s.io/HEAD/docs/devel/api-conventions.md#spec-and-status">http://releases.k8s.io/HEAD/docs/devel/api-conventions.md#spec-and-status</a>. Read-only.</p></td>
<td class="tableblock halign-left valign-top"><p class="tableblock">false</p></td>
<td class="tableblock halign-left valign-top"><p class="tableblock"><a href="#_v1beta1_scalestatus">v1beta1.ScaleStatus</a></p></td>
<td class="tableblock halign-left valign-top"></td>
</tr>
</tbody>
</table>

</div>
<div class="sect2">
<h3 id="_v1_rbdvolumesource">v1.RBDVolumeSource</h3>
<div class="paragraph">
<p>Represents a Rados Block Device mount that lasts the lifetime of a pod. RBD volumes support ownership management and SELinux relabeling.</p>
</div>
<table class="tableblock frame-all grid-all" style="width:100%; ">
<colgroup>
<col style="width:20%;">
<col style="width:20%;">
<col style="width:20%;">
<col style="width:20%;">
<col style="width:20%;"> 
</colgroup>
<thead>
<tr>
<th class="tableblock halign-left valign-top">Name</th>
<th class="tableblock halign-left valign-top">Description</th>
<th class="tableblock halign-left valign-top">Required</th>
<th class="tableblock halign-left valign-top">Schema</th>
<th class="tableblock halign-left valign-top">Default</th>
</tr>
</thead>
<tbody>
<tr>
<td class="tableblock halign-left valign-top"><p class="tableblock">monitors</p></td>
<td class="tableblock halign-left valign-top"><p class="tableblock">A collection of Ceph monitors. More info: <a href="http://releases.k8s.io/HEAD/examples/volumes/rbd/README.md#how-to-use-it">http://releases.k8s.io/HEAD/examples/volumes/rbd/README.md#how-to-use-it</a></p></td>
<td class="tableblock halign-left valign-top"><p class="tableblock">true</p></td>
<td class="tableblock halign-left valign-top"><p class="tableblock">string array</p></td>
<td class="tableblock halign-left valign-top"></td>
</tr>
<tr>
<td class="tableblock halign-left valign-top"><p class="tableblock">image</p></td>
<td class="tableblock halign-left valign-top"><p class="tableblock">The rados image name. More info: <a href="http://releases.k8s.io/HEAD/examples/volumes/rbd/README.md#how-to-use-it">http://releases.k8s.io/HEAD/examples/volumes/rbd/README.md#how-to-use-it</a></p></td>
<td class="tableblock halign-left valign-top"><p class="tableblock">true</p></td>
<td class="tableblock halign-left valign-top"><p class="tableblock">string</p></td>
<td class="tableblock halign-left valign-top"></td>
</tr>
<tr>
<td class="tableblock halign-left valign-top"><p class="tableblock">fsType</p></td>
<td class="tableblock halign-left valign-top"><p class="tableblock">Filesystem type of the volume that you want to mount. Tip: Ensure that the filesystem type is supported by the host operating system. Examples: "ext4", "xfs", "ntfs". Implicitly inferred to be "ext4" if unspecified. More info: <a href="http://kubernetes.io/docs/user-guide/volumes#rbd">http://kubernetes.io/docs/user-guide/volumes#rbd</a></p></td>
<td class="tableblock halign-left valign-top"><p class="tableblock">false</p></td>
<td class="tableblock halign-left valign-top"><p class="tableblock">string</p></td>
<td class="tableblock halign-left valign-top"></td>
</tr>
<tr>
<td class="tableblock halign-left valign-top"><p class="tableblock">pool</p></td>
<td class="tableblock halign-left valign-top"><p class="tableblock">The rados pool name. Default is rbd. More info: <a href="http://releases.k8s.io/HEAD/examples/volumes/rbd/README.md#how-to-use-it">http://releases.k8s.io/HEAD/examples/volumes/rbd/README.md#how-to-use-it</a>.</p></td>
<td class="tableblock halign-left valign-top"><p class="tableblock">false</p></td>
<td class="tableblock halign-left valign-top"><p class="tableblock">string</p></td>
<td class="tableblock halign-left valign-top"></td>
</tr>
<tr>
<td class="tableblock halign-left valign-top"><p class="tableblock">user</p></td>
<td class="tableblock halign-left valign-top"><p class="tableblock">The rados user name. Default is admin. More info: <a href="http://releases.k8s.io/HEAD/examples/volumes/rbd/README.md#how-to-use-it">http://releases.k8s.io/HEAD/examples/volumes/rbd/README.md#how-to-use-it</a></p></td>
<td class="tableblock halign-left valign-top"><p class="tableblock">false</p></td>
<td class="tableblock halign-left valign-top"><p class="tableblock">string</p></td>
<td class="tableblock halign-left valign-top"></td>
</tr>
<tr>
<td class="tableblock halign-left valign-top"><p class="tableblock">keyring</p></td>
<td class="tableblock halign-left valign-top"><p class="tableblock">Keyring is the path to key ring for RBDUser. Default is /etc/ceph/keyring. More info: <a href="http://releases.k8s.io/HEAD/examples/volumes/rbd/README.md#how-to-use-it">http://releases.k8s.io/HEAD/examples/volumes/rbd/README.md#how-to-use-it</a></p></td>
<td class="tableblock halign-left valign-top"><p class="tableblock">false</p></td>
<td class="tableblock halign-left valign-top"><p class="tableblock">string</p></td>
<td class="tableblock halign-left valign-top"></td>
</tr>
<tr>
<td class="tableblock halign-left valign-top"><p class="tableblock">secretRef</p></td>
<td class="tableblock halign-left valign-top"><p class="tableblock">SecretRef is name of the authentication secret for RBDUser. If provided overrides keyring. Default is nil. More info: <a href="http://releases.k8s.io/HEAD/examples/volumes/rbd/README.md#how-to-use-it">http://releases.k8s.io/HEAD/examples/volumes/rbd/README.md#how-to-use-it</a></p></td>
<td class="tableblock halign-left valign-top"><p class="tableblock">false</p></td>
<td class="tableblock halign-left valign-top"><p class="tableblock"><a href="#_v1_localobjectreference">v1.LocalObjectReference</a></p></td>
<td class="tableblock halign-left valign-top"></td>
</tr>
<tr>
<td class="tableblock halign-left valign-top"><p class="tableblock">readOnly</p></td>
<td class="tableblock halign-left valign-top"><p class="tableblock">ReadOnly here will force the ReadOnly setting in VolumeMounts. Defaults to false. More info: <a href="http://releases.k8s.io/HEAD/examples/volumes/rbd/README.md#how-to-use-it">http://releases.k8s.io/HEAD/examples/volumes/rbd/README.md#how-to-use-it</a></p></td>
<td class="tableblock halign-left valign-top"><p class="tableblock">false</p></td>
<td class="tableblock halign-left valign-top"><p class="tableblock">boolean</p></td>
<td class="tableblock halign-left valign-top"><p class="tableblock">false</p></td>
</tr>
</tbody>
</table>

</div>
<div class="sect2">
<h3 id="_v1_configmapprojection">v1.ConfigMapProjection</h3>
<div class="paragraph">
<p>Adapts a ConfigMap into a projected volume.</p>
</div>
<div class="paragraph">
<p>The contents of the target ConfigMap&#8217;s Data field will be presented in a projected volume as files using the keys in the Data field as the file names, unless the items element is populated with specific mappings of keys to paths. Note that this is identical to a configmap volume source without the default mode.</p>
</div>
<table class="tableblock frame-all grid-all" style="width:100%; ">
<colgroup>
<col style="width:20%;">
<col style="width:20%;">
<col style="width:20%;">
<col style="width:20%;">
<col style="width:20%;"> 
</colgroup>
<thead>
<tr>
<th class="tableblock halign-left valign-top">Name</th>
<th class="tableblock halign-left valign-top">Description</th>
<th class="tableblock halign-left valign-top">Required</th>
<th class="tableblock halign-left valign-top">Schema</th>
<th class="tableblock halign-left valign-top">Default</th>
</tr>
</thead>
<tbody>
<tr>
<td class="tableblock halign-left valign-top"><p class="tableblock">name</p></td>
<td class="tableblock halign-left valign-top"><p class="tableblock">Name of the referent. More info: <a href="http://kubernetes.io/docs/user-guide/identifiers#names">http://kubernetes.io/docs/user-guide/identifiers#names</a></p></td>
<td class="tableblock halign-left valign-top"><p class="tableblock">false</p></td>
<td class="tableblock halign-left valign-top"><p class="tableblock">string</p></td>
<td class="tableblock halign-left valign-top"></td>
</tr>
<tr>
<td class="tableblock halign-left valign-top"><p class="tableblock">items</p></td>
<td class="tableblock halign-left valign-top"><p class="tableblock">If unspecified, each key-value pair in the Data field of the referenced ConfigMap will be projected into the volume as a file whose name is the key and content is the value. If specified, the listed keys will be projected into the specified paths, and unlisted keys will not be present. If a key is specified which is not present in the ConfigMap, the volume setup will error unless it is marked optional. Paths must be relative and may not contain the <em>..</em> path or start with <em>..</em>.</p></td>
<td class="tableblock halign-left valign-top"><p class="tableblock">false</p></td>
<td class="tableblock halign-left valign-top"><p class="tableblock"><a href="#_v1_keytopath">v1.KeyToPath</a> array</p></td>
<td class="tableblock halign-left valign-top"></td>
</tr>
<tr>
<td class="tableblock halign-left valign-top"><p class="tableblock">optional</p></td>
<td class="tableblock halign-left valign-top"><p class="tableblock">Specify whether the ConfigMap or it&#8217;s keys must be defined</p></td>
<td class="tableblock halign-left valign-top"><p class="tableblock">false</p></td>
<td class="tableblock halign-left valign-top"><p class="tableblock">boolean</p></td>
<td class="tableblock halign-left valign-top"><p class="tableblock">false</p></td>
</tr>
</tbody>
</table>

</div>
<div class="sect2">
<h3 id="_v1_scaleiovolumesource">v1.ScaleIOVolumeSource</h3>
<div class="paragraph">
<p>ScaleIOVolumeSource represents a persistent ScaleIO volume</p>
</div>
<table class="tableblock frame-all grid-all" style="width:100%; ">
<colgroup>
<col style="width:20%;">
<col style="width:20%;">
<col style="width:20%;">
<col style="width:20%;">
<col style="width:20%;"> 
</colgroup>
<thead>
<tr>
<th class="tableblock halign-left valign-top">Name</th>
<th class="tableblock halign-left valign-top">Description</th>
<th class="tableblock halign-left valign-top">Required</th>
<th class="tableblock halign-left valign-top">Schema</th>
<th class="tableblock halign-left valign-top">Default</th>
</tr>
</thead>
<tbody>
<tr>
<td class="tableblock halign-left valign-top"><p class="tableblock">gateway</p></td>
<td class="tableblock halign-left valign-top"><p class="tableblock">The host address of the ScaleIO API Gateway.</p></td>
<td class="tableblock halign-left valign-top"><p class="tableblock">true</p></td>
<td class="tableblock halign-left valign-top"><p class="tableblock">string</p></td>
<td class="tableblock halign-left valign-top"></td>
</tr>
<tr>
<td class="tableblock halign-left valign-top"><p class="tableblock">system</p></td>
<td class="tableblock halign-left valign-top"><p class="tableblock">The name of the storage system as configured in ScaleIO.</p></td>
<td class="tableblock halign-left valign-top"><p class="tableblock">true</p></td>
<td class="tableblock halign-left valign-top"><p class="tableblock">string</p></td>
<td class="tableblock halign-left valign-top"></td>
</tr>
<tr>
<td class="tableblock halign-left valign-top"><p class="tableblock">secretRef</p></td>
<td class="tableblock halign-left valign-top"><p class="tableblock">SecretRef references to the secret for ScaleIO user and other sensitive information. If this is not provided, Login operation will fail.</p></td>
<td class="tableblock halign-left valign-top"><p class="tableblock">true</p></td>
<td class="tableblock halign-left valign-top"><p class="tableblock"><a href="#_v1_localobjectreference">v1.LocalObjectReference</a></p></td>
<td class="tableblock halign-left valign-top"></td>
</tr>
<tr>
<td class="tableblock halign-left valign-top"><p class="tableblock">sslEnabled</p></td>
<td class="tableblock halign-left valign-top"><p class="tableblock">Flag to enable/disable SSL communication with Gateway, default false</p></td>
<td class="tableblock halign-left valign-top"><p class="tableblock">false</p></td>
<td class="tableblock halign-left valign-top"><p class="tableblock">boolean</p></td>
<td class="tableblock halign-left valign-top"><p class="tableblock">false</p></td>
</tr>
<tr>
<td class="tableblock halign-left valign-top"><p class="tableblock">protectionDomain</p></td>
<td class="tableblock halign-left valign-top"><p class="tableblock">The name of the Protection Domain for the configured storage (defaults to "default").</p></td>
<td class="tableblock halign-left valign-top"><p class="tableblock">false</p></td>
<td class="tableblock halign-left valign-top"><p class="tableblock">string</p></td>
<td class="tableblock halign-left valign-top"></td>
</tr>
<tr>
<td class="tableblock halign-left valign-top"><p class="tableblock">storagePool</p></td>
<td class="tableblock halign-left valign-top"><p class="tableblock">The Storage Pool associated with the protection domain (defaults to "default").</p></td>
<td class="tableblock halign-left valign-top"><p class="tableblock">false</p></td>
<td class="tableblock halign-left valign-top"><p class="tableblock">string</p></td>
<td class="tableblock halign-left valign-top"></td>
</tr>
<tr>
<td class="tableblock halign-left valign-top"><p class="tableblock">storageMode</p></td>
<td class="tableblock halign-left valign-top"><p class="tableblock">Indicates whether the storage for a volume should be thick or thin (defaults to "thin").</p></td>
<td class="tableblock halign-left valign-top"><p class="tableblock">false</p></td>
<td class="tableblock halign-left valign-top"><p class="tableblock">string</p></td>
<td class="tableblock halign-left valign-top"></td>
</tr>
<tr>
<td class="tableblock halign-left valign-top"><p class="tableblock">volumeName</p></td>
<td class="tableblock halign-left valign-top"><p class="tableblock">The name of a volume already created in the ScaleIO system that is associated with this volume source.</p></td>
<td class="tableblock halign-left valign-top"><p class="tableblock">false</p></td>
<td class="tableblock halign-left valign-top"><p class="tableblock">string</p></td>
<td class="tableblock halign-left valign-top"></td>
</tr>
<tr>
<td class="tableblock halign-left valign-top"><p class="tableblock">fsType</p></td>
<td class="tableblock halign-left valign-top"><p class="tableblock">Filesystem type to mount. Must be a filesystem type supported by the host operating system. Ex. "ext4", "xfs", "ntfs". Implicitly inferred to be "ext4" if unspecified.</p></td>
<td class="tableblock halign-left valign-top"><p class="tableblock">false</p></td>
<td class="tableblock halign-left valign-top"><p class="tableblock">string</p></td>
<td class="tableblock halign-left valign-top"></td>
</tr>
<tr>
<td class="tableblock halign-left valign-top"><p class="tableblock">readOnly</p></td>
<td class="tableblock halign-left valign-top"><p class="tableblock">Defaults to false (read/write). ReadOnly here will force the ReadOnly setting in VolumeMounts.</p></td>
<td class="tableblock halign-left valign-top"><p class="tableblock">false</p></td>
<td class="tableblock halign-left valign-top"><p class="tableblock">boolean</p></td>
<td class="tableblock halign-left valign-top"><p class="tableblock">false</p></td>
</tr>
</tbody>
</table>

</div>
<div class="sect2">
<h3 id="_v1_photonpersistentdiskvolumesource">v1.PhotonPersistentDiskVolumeSource</h3>
<div class="paragraph">
<p>Represents a Photon Controller persistent disk resource.</p>
</div>
<table class="tableblock frame-all grid-all" style="width:100%; ">
<colgroup>
<col style="width:20%;">
<col style="width:20%;">
<col style="width:20%;">
<col style="width:20%;">
<col style="width:20%;"> 
</colgroup>
<thead>
<tr>
<th class="tableblock halign-left valign-top">Name</th>
<th class="tableblock halign-left valign-top">Description</th>
<th class="tableblock halign-left valign-top">Required</th>
<th class="tableblock halign-left valign-top">Schema</th>
<th class="tableblock halign-left valign-top">Default</th>
</tr>
</thead>
<tbody>
<tr>
<td class="tableblock halign-left valign-top"><p class="tableblock">pdID</p></td>
<td class="tableblock halign-left valign-top"><p class="tableblock">ID that identifies Photon Controller persistent disk</p></td>
<td class="tableblock halign-left valign-top"><p class="tableblock">true</p></td>
<td class="tableblock halign-left valign-top"><p class="tableblock">string</p></td>
<td class="tableblock halign-left valign-top"></td>
</tr>
<tr>
<td class="tableblock halign-left valign-top"><p class="tableblock">fsType</p></td>
<td class="tableblock halign-left valign-top"><p class="tableblock">Filesystem type to mount. Must be a filesystem type supported by the host operating system. Ex. "ext4", "xfs", "ntfs". Implicitly inferred to be "ext4" if unspecified.</p></td>
<td class="tableblock halign-left valign-top"><p class="tableblock">false</p></td>
<td class="tableblock halign-left valign-top"><p class="tableblock">string</p></td>
<td class="tableblock halign-left valign-top"></td>
</tr>
</tbody>
</table>

</div>
<div class="sect2">
<h3 id="_v1beta1_networkpolicy">v1beta1.NetworkPolicy</h3>
<table class="tableblock frame-all grid-all" style="width:100%; ">
<colgroup>
<col style="width:20%;">
<col style="width:20%;">
<col style="width:20%;">
<col style="width:20%;">
<col style="width:20%;"> 
</colgroup>
<thead>
<tr>
<th class="tableblock halign-left valign-top">Name</th>
<th class="tableblock halign-left valign-top">Description</th>
<th class="tableblock halign-left valign-top">Required</th>
<th class="tableblock halign-left valign-top">Schema</th>
<th class="tableblock halign-left valign-top">Default</th>
</tr>
</thead>
<tbody>
<tr>
<td class="tableblock halign-left valign-top"><p class="tableblock">kind</p></td>
<td class="tableblock halign-left valign-top"><p class="tableblock">Kind is a string value representing the REST resource this object represents. Servers may infer this from the endpoint the client submits requests to. Cannot be updated. In CamelCase. More info: <a href="http://releases.k8s.io/HEAD/docs/devel/api-conventions.md#types-kinds">http://releases.k8s.io/HEAD/docs/devel/api-conventions.md#types-kinds</a></p></td>
<td class="tableblock halign-left valign-top"><p class="tableblock">false</p></td>
<td class="tableblock halign-left valign-top"><p class="tableblock">string</p></td>
<td class="tableblock halign-left valign-top"></td>
</tr>
<tr>
<td class="tableblock halign-left valign-top"><p class="tableblock">apiVersion</p></td>
<td class="tableblock halign-left valign-top"><p class="tableblock">APIVersion defines the versioned schema of this representation of an object. Servers should convert recognized schemas to the latest internal value, and may reject unrecognized values. More info: <a href="http://releases.k8s.io/HEAD/docs/devel/api-conventions.md#resources">http://releases.k8s.io/HEAD/docs/devel/api-conventions.md#resources</a></p></td>
<td class="tableblock halign-left valign-top"><p class="tableblock">false</p></td>
<td class="tableblock halign-left valign-top"><p class="tableblock">string</p></td>
<td class="tableblock halign-left valign-top"></td>
</tr>
<tr>
<td class="tableblock halign-left valign-top"><p class="tableblock">metadata</p></td>
<td class="tableblock halign-left valign-top"><p class="tableblock">Standard object&#8217;s metadata. More info: <a href="http://releases.k8s.io/HEAD/docs/devel/api-conventions.md#metadata">http://releases.k8s.io/HEAD/docs/devel/api-conventions.md#metadata</a></p></td>
<td class="tableblock halign-left valign-top"><p class="tableblock">false</p></td>
<td class="tableblock halign-left valign-top"><p class="tableblock"><a href="#_v1_objectmeta">v1.ObjectMeta</a></p></td>
<td class="tableblock halign-left valign-top"></td>
</tr>
<tr>
<td class="tableblock halign-left valign-top"><p class="tableblock">spec</p></td>
<td class="tableblock halign-left valign-top"><p class="tableblock">Specification of the desired behavior for this NetworkPolicy.</p></td>
<td class="tableblock halign-left valign-top"><p class="tableblock">false</p></td>
<td class="tableblock halign-left valign-top"><p class="tableblock"><a href="#_v1beta1_networkpolicyspec">v1beta1.NetworkPolicySpec</a></p></td>
<td class="tableblock halign-left valign-top"></td>
</tr>
</tbody>
</table>

</div>
<div class="sect2">
<h3 id="_v1beta1_fstype">v1beta1.FSType</h3>

</div>
<div class="sect2">
<h3 id="_v1_status">v1.Status</h3>
<div class="paragraph">
<p>Status is a return value for calls that don&#8217;t return other objects.</p>
</div>
<table class="tableblock frame-all grid-all" style="width:100%; ">
<colgroup>
<col style="width:20%;">
<col style="width:20%;">
<col style="width:20%;">
<col style="width:20%;">
<col style="width:20%;"> 
</colgroup>
<thead>
<tr>
<th class="tableblock halign-left valign-top">Name</th>
<th class="tableblock halign-left valign-top">Description</th>
<th class="tableblock halign-left valign-top">Required</th>
<th class="tableblock halign-left valign-top">Schema</th>
<th class="tableblock halign-left valign-top">Default</th>
</tr>
</thead>
<tbody>
<tr>
<td class="tableblock halign-left valign-top"><p class="tableblock">kind</p></td>
<td class="tableblock halign-left valign-top"><p class="tableblock">Kind is a string value representing the REST resource this object represents. Servers may infer this from the endpoint the client submits requests to. Cannot be updated. In CamelCase. More info: <a href="http://releases.k8s.io/HEAD/docs/devel/api-conventions.md#types-kinds">http://releases.k8s.io/HEAD/docs/devel/api-conventions.md#types-kinds</a></p></td>
<td class="tableblock halign-left valign-top"><p class="tableblock">false</p></td>
<td class="tableblock halign-left valign-top"><p class="tableblock">string</p></td>
<td class="tableblock halign-left valign-top"></td>
</tr>
<tr>
<td class="tableblock halign-left valign-top"><p class="tableblock">apiVersion</p></td>
<td class="tableblock halign-left valign-top"><p class="tableblock">APIVersion defines the versioned schema of this representation of an object. Servers should convert recognized schemas to the latest internal value, and may reject unrecognized values. More info: <a href="http://releases.k8s.io/HEAD/docs/devel/api-conventions.md#resources">http://releases.k8s.io/HEAD/docs/devel/api-conventions.md#resources</a></p></td>
<td class="tableblock halign-left valign-top"><p class="tableblock">false</p></td>
<td class="tableblock halign-left valign-top"><p class="tableblock">string</p></td>
<td class="tableblock halign-left valign-top"></td>
</tr>
<tr>
<td class="tableblock halign-left valign-top"><p class="tableblock">metadata</p></td>
<td class="tableblock halign-left valign-top"><p class="tableblock">Standard list metadata. More info: <a href="http://releases.k8s.io/HEAD/docs/devel/api-conventions.md#types-kinds">http://releases.k8s.io/HEAD/docs/devel/api-conventions.md#types-kinds</a></p></td>
<td class="tableblock halign-left valign-top"><p class="tableblock">false</p></td>
<td class="tableblock halign-left valign-top"><p class="tableblock"><a href="#_v1_listmeta">v1.ListMeta</a></p></td>
<td class="tableblock halign-left valign-top"></td>
</tr>
<tr>
<td class="tableblock halign-left valign-top"><p class="tableblock">status</p></td>
<td class="tableblock halign-left valign-top"><p class="tableblock">Status of the operation. One of: "Success" or "Failure". More info: <a href="http://releases.k8s.io/HEAD/docs/devel/api-conventions.md#spec-and-status">http://releases.k8s.io/HEAD/docs/devel/api-conventions.md#spec-and-status</a></p></td>
<td class="tableblock halign-left valign-top"><p class="tableblock">false</p></td>
<td class="tableblock halign-left valign-top"><p class="tableblock">string</p></td>
<td class="tableblock halign-left valign-top"></td>
</tr>
<tr>
<td class="tableblock halign-left valign-top"><p class="tableblock">message</p></td>
<td class="tableblock halign-left valign-top"><p class="tableblock">A human-readable description of the status of this operation.</p></td>
<td class="tableblock halign-left valign-top"><p class="tableblock">false</p></td>
<td class="tableblock halign-left valign-top"><p class="tableblock">string</p></td>
<td class="tableblock halign-left valign-top"></td>
</tr>
<tr>
<td class="tableblock halign-left valign-top"><p class="tableblock">reason</p></td>
<td class="tableblock halign-left valign-top"><p class="tableblock">A machine-readable description of why this operation is in the "Failure" status. If this value is empty there is no information available. A Reason clarifies an HTTP status code but does not override it.</p></td>
<td class="tableblock halign-left valign-top"><p class="tableblock">false</p></td>
<td class="tableblock halign-left valign-top"><p class="tableblock">string</p></td>
<td class="tableblock halign-left valign-top"></td>
</tr>
<tr>
<td class="tableblock halign-left valign-top"><p class="tableblock">details</p></td>
<td class="tableblock halign-left valign-top"><p class="tableblock">Extended data associated with the reason.  Each reason may define its own extended details. This field is optional and the data returned is not guaranteed to conform to any schema except that defined by the reason type.</p></td>
<td class="tableblock halign-left valign-top"><p class="tableblock">false</p></td>
<td class="tableblock halign-left valign-top"><p class="tableblock"><a href="#_v1_statusdetails">v1.StatusDetails</a></p></td>
<td class="tableblock halign-left valign-top"></td>
</tr>
<tr>
<td class="tableblock halign-left valign-top"><p class="tableblock">code</p></td>
<td class="tableblock halign-left valign-top"><p class="tableblock">Suggested HTTP return code for this status, 0 if not set.</p></td>
<td class="tableblock halign-left valign-top"><p class="tableblock">false</p></td>
<td class="tableblock halign-left valign-top"><p class="tableblock">integer (int32)</p></td>
<td class="tableblock halign-left valign-top"></td>
</tr>
</tbody>
</table>

</div>
<div class="sect2">
<h3 id="_v1beta1_scalestatus">v1beta1.ScaleStatus</h3>
<div class="paragraph">
<p>represents the current status of a scale subresource.</p>
</div>
<table class="tableblock frame-all grid-all" style="width:100%; ">
<colgroup>
<col style="width:20%;">
<col style="width:20%;">
<col style="width:20%;">
<col style="width:20%;">
<col style="width:20%;"> 
</colgroup>
<thead>
<tr>
<th class="tableblock halign-left valign-top">Name</th>
<th class="tableblock halign-left valign-top">Description</th>
<th class="tableblock halign-left valign-top">Required</th>
<th class="tableblock halign-left valign-top">Schema</th>
<th class="tableblock halign-left valign-top">Default</th>
</tr>
</thead>
<tbody>
<tr>
<td class="tableblock halign-left valign-top"><p class="tableblock">replicas</p></td>
<td class="tableblock halign-left valign-top"><p class="tableblock">actual number of observed instances of the scaled object.</p></td>
<td class="tableblock halign-left valign-top"><p class="tableblock">true</p></td>
<td class="tableblock halign-left valign-top"><p class="tableblock">integer (int32)</p></td>
<td class="tableblock halign-left valign-top"></td>
</tr>
<tr>
<td class="tableblock halign-left valign-top"><p class="tableblock">selector</p></td>
<td class="tableblock halign-left valign-top"><p class="tableblock">label query over pods that should match the replicas count. More info: <a href="http://kubernetes.io/docs/user-guide/labels#label-selectors">http://kubernetes.io/docs/user-guide/labels#label-selectors</a></p></td>
<td class="tableblock halign-left valign-top"><p class="tableblock">false</p></td>
<td class="tableblock halign-left valign-top"><p class="tableblock">object</p></td>
<td class="tableblock halign-left valign-top"></td>
</tr>
<tr>
<td class="tableblock halign-left valign-top"><p class="tableblock">targetSelector</p></td>
<td class="tableblock halign-left valign-top"><p class="tableblock">label selector for pods that should match the replicas count. This is a serializated version of both map-based and more expressive set-based selectors. This is done to avoid introspection in the clients. The string will be in the same format as the query-param syntax. If the target type only supports map-based selectors, both this field and map-based selector field are populated. More info: <a href="http://kubernetes.io/docs/user-guide/labels#label-selectors">http://kubernetes.io/docs/user-guide/labels#label-selectors</a></p></td>
<td class="tableblock halign-left valign-top"><p class="tableblock">false</p></td>
<td class="tableblock halign-left valign-top"><p class="tableblock">string</p></td>
<td class="tableblock halign-left valign-top"></td>
</tr>
</tbody>
</table>

</div>
<div class="sect2">
<h3 id="_v1beta1_networkpolicyspec">v1beta1.NetworkPolicySpec</h3>
<table class="tableblock frame-all grid-all" style="width:100%; ">
<colgroup>
<col style="width:20%;">
<col style="width:20%;">
<col style="width:20%;">
<col style="width:20%;">
<col style="width:20%;"> 
</colgroup>
<thead>
<tr>
<th class="tableblock halign-left valign-top">Name</th>
<th class="tableblock halign-left valign-top">Description</th>
<th class="tableblock halign-left valign-top">Required</th>
<th class="tableblock halign-left valign-top">Schema</th>
<th class="tableblock halign-left valign-top">Default</th>
</tr>
</thead>
<tbody>
<tr>
<td class="tableblock halign-left valign-top"><p class="tableblock">podSelector</p></td>
<td class="tableblock halign-left valign-top"><p class="tableblock">Selects the pods to which this NetworkPolicy object applies.  The array of ingress rules is applied to any pods selected by this field. Multiple network policies can select the same set of pods.  In this case, the ingress rules for each are combined additively. This field is NOT optional and follows standard label selector semantics. An empty podSelector matches all pods in this namespace.</p></td>
<td class="tableblock halign-left valign-top"><p class="tableblock">true</p></td>
<td class="tableblock halign-left valign-top"><p class="tableblock"><a href="#_v1_labelselector">v1.LabelSelector</a></p></td>
<td class="tableblock halign-left valign-top"></td>
</tr>
<tr>
<td class="tableblock halign-left valign-top"><p class="tableblock">ingress</p></td>
<td class="tableblock halign-left valign-top"><p class="tableblock">List of ingress rules to be applied to the selected pods. Traffic is allowed to a pod if namespace.networkPolicy.ingress.isolation is undefined and cluster policy allows it, OR if the traffic source is the pod&#8217;s local node, OR if the traffic matches at least one ingress rule across all of the NetworkPolicy objects whose podSelector matches the pod. If this field is empty then this NetworkPolicy does not affect ingress isolation. If this field is present and contains at least one rule, this policy allows any traffic which matches at least one of the ingress rules in this list.</p></td>
<td class="tableblock halign-left valign-top"><p class="tableblock">false</p></td>
<td class="tableblock halign-left valign-top"><p class="tableblock"><a href="#_v1beta1_networkpolicyingressrule">v1beta1.NetworkPolicyIngressRule</a> array</p></td>
<td class="tableblock halign-left valign-top"></td>
</tr>
</tbody>
</table>

</div>
<div class="sect2">
<h3 id="_v1_nfsvolumesource">v1.NFSVolumeSource</h3>
<div class="paragraph">
<p>Represents an NFS mount that lasts the lifetime of a pod. NFS volumes do not support ownership management or SELinux relabeling.</p>
</div>
<table class="tableblock frame-all grid-all" style="width:100%; ">
<colgroup>
<col style="width:20%;">
<col style="width:20%;">
<col style="width:20%;">
<col style="width:20%;">
<col style="width:20%;"> 
</colgroup>
<thead>
<tr>
<th class="tableblock halign-left valign-top">Name</th>
<th class="tableblock halign-left valign-top">Description</th>
<th class="tableblock halign-left valign-top">Required</th>
<th class="tableblock halign-left valign-top">Schema</th>
<th class="tableblock halign-left valign-top">Default</th>
</tr>
</thead>
<tbody>
<tr>
<td class="tableblock halign-left valign-top"><p class="tableblock">server</p></td>
<td class="tableblock halign-left valign-top"><p class="tableblock">Server is the hostname or IP address of the NFS server. More info: <a href="http://kubernetes.io/docs/user-guide/volumes#nfs">http://kubernetes.io/docs/user-guide/volumes#nfs</a></p></td>
<td class="tableblock halign-left valign-top"><p class="tableblock">true</p></td>
<td class="tableblock halign-left valign-top"><p class="tableblock">string</p></td>
<td class="tableblock halign-left valign-top"></td>
</tr>
<tr>
<td class="tableblock halign-left valign-top"><p class="tableblock">path</p></td>
<td class="tableblock halign-left valign-top"><p class="tableblock">Path that is exported by the NFS server. More info: <a href="http://kubernetes.io/docs/user-guide/volumes#nfs">http://kubernetes.io/docs/user-guide/volumes#nfs</a></p></td>
<td class="tableblock halign-left valign-top"><p class="tableblock">true</p></td>
<td class="tableblock halign-left valign-top"><p class="tableblock">string</p></td>
<td class="tableblock halign-left valign-top"></td>
</tr>
<tr>
<td class="tableblock halign-left valign-top"><p class="tableblock">readOnly</p></td>
<td class="tableblock halign-left valign-top"><p class="tableblock">ReadOnly here will force the NFS export to be mounted with read-only permissions. Defaults to false. More info: <a href="http://kubernetes.io/docs/user-guide/volumes#nfs">http://kubernetes.io/docs/user-guide/volumes#nfs</a></p></td>
<td class="tableblock halign-left valign-top"><p class="tableblock">false</p></td>
<td class="tableblock halign-left valign-top"><p class="tableblock">boolean</p></td>
<td class="tableblock halign-left valign-top"><p class="tableblock">false</p></td>
</tr>
</tbody>
</table>

</div>
<div class="sect2">
<h3 id="_v1beta1_deploymentlist">v1beta1.DeploymentList</h3>
<div class="paragraph">
<p>DeploymentList is a list of Deployments.</p>
</div>
<table class="tableblock frame-all grid-all" style="width:100%; ">
<colgroup>
<col style="width:20%;">
<col style="width:20%;">
<col style="width:20%;">
<col style="width:20%;">
<col style="width:20%;"> 
</colgroup>
<thead>
<tr>
<th class="tableblock halign-left valign-top">Name</th>
<th class="tableblock halign-left valign-top">Description</th>
<th class="tableblock halign-left valign-top">Required</th>
<th class="tableblock halign-left valign-top">Schema</th>
<th class="tableblock halign-left valign-top">Default</th>
</tr>
</thead>
<tbody>
<tr>
<td class="tableblock halign-left valign-top"><p class="tableblock">kind</p></td>
<td class="tableblock halign-left valign-top"><p class="tableblock">Kind is a string value representing the REST resource this object represents. Servers may infer this from the endpoint the client submits requests to. Cannot be updated. In CamelCase. More info: <a href="http://releases.k8s.io/HEAD/docs/devel/api-conventions.md#types-kinds">http://releases.k8s.io/HEAD/docs/devel/api-conventions.md#types-kinds</a></p></td>
<td class="tableblock halign-left valign-top"><p class="tableblock">false</p></td>
<td class="tableblock halign-left valign-top"><p class="tableblock">string</p></td>
<td class="tableblock halign-left valign-top"></td>
</tr>
<tr>
<td class="tableblock halign-left valign-top"><p class="tableblock">apiVersion</p></td>
<td class="tableblock halign-left valign-top"><p class="tableblock">APIVersion defines the versioned schema of this representation of an object. Servers should convert recognized schemas to the latest internal value, and may reject unrecognized values. More info: <a href="http://releases.k8s.io/HEAD/docs/devel/api-conventions.md#resources">http://releases.k8s.io/HEAD/docs/devel/api-conventions.md#resources</a></p></td>
<td class="tableblock halign-left valign-top"><p class="tableblock">false</p></td>
<td class="tableblock halign-left valign-top"><p class="tableblock">string</p></td>
<td class="tableblock halign-left valign-top"></td>
</tr>
<tr>
<td class="tableblock halign-left valign-top"><p class="tableblock">metadata</p></td>
<td class="tableblock halign-left valign-top"><p class="tableblock">Standard list metadata.</p></td>
<td class="tableblock halign-left valign-top"><p class="tableblock">false</p></td>
<td class="tableblock halign-left valign-top"><p class="tableblock"><a href="#_v1_listmeta">v1.ListMeta</a></p></td>
<td class="tableblock halign-left valign-top"></td>
</tr>
<tr>
<td class="tableblock halign-left valign-top"><p class="tableblock">items</p></td>
<td class="tableblock halign-left valign-top"><p class="tableblock">Items is the list of Deployments.</p></td>
<td class="tableblock halign-left valign-top"><p class="tableblock">true</p></td>
<td class="tableblock halign-left valign-top"><p class="tableblock"><a href="#_v1beta1_deployment">v1beta1.Deployment</a> array</p></td>
<td class="tableblock halign-left valign-top"></td>
</tr>
</tbody>
</table>

</div>
<div class="sect2">
<h3 id="_v1beta1_deploymentrollback">v1beta1.DeploymentRollback</h3>
<div class="paragraph">
<p>DeploymentRollback stores the information required to rollback a deployment.</p>
</div>
<table class="tableblock frame-all grid-all" style="width:100%; ">
<colgroup>
<col style="width:20%;">
<col style="width:20%;">
<col style="width:20%;">
<col style="width:20%;">
<col style="width:20%;"> 
</colgroup>
<thead>
<tr>
<th class="tableblock halign-left valign-top">Name</th>
<th class="tableblock halign-left valign-top">Description</th>
<th class="tableblock halign-left valign-top">Required</th>
<th class="tableblock halign-left valign-top">Schema</th>
<th class="tableblock halign-left valign-top">Default</th>
</tr>
</thead>
<tbody>
<tr>
<td class="tableblock halign-left valign-top"><p class="tableblock">kind</p></td>
<td class="tableblock halign-left valign-top"><p class="tableblock">Kind is a string value representing the REST resource this object represents. Servers may infer this from the endpoint the client submits requests to. Cannot be updated. In CamelCase. More info: <a href="http://releases.k8s.io/HEAD/docs/devel/api-conventions.md#types-kinds">http://releases.k8s.io/HEAD/docs/devel/api-conventions.md#types-kinds</a></p></td>
<td class="tableblock halign-left valign-top"><p class="tableblock">false</p></td>
<td class="tableblock halign-left valign-top"><p class="tableblock">string</p></td>
<td class="tableblock halign-left valign-top"></td>
</tr>
<tr>
<td class="tableblock halign-left valign-top"><p class="tableblock">apiVersion</p></td>
<td class="tableblock halign-left valign-top"><p class="tableblock">APIVersion defines the versioned schema of this representation of an object. Servers should convert recognized schemas to the latest internal value, and may reject unrecognized values. More info: <a href="http://releases.k8s.io/HEAD/docs/devel/api-conventions.md#resources">http://releases.k8s.io/HEAD/docs/devel/api-conventions.md#resources</a></p></td>
<td class="tableblock halign-left valign-top"><p class="tableblock">false</p></td>
<td class="tableblock halign-left valign-top"><p class="tableblock">string</p></td>
<td class="tableblock halign-left valign-top"></td>
</tr>
<tr>
<td class="tableblock halign-left valign-top"><p class="tableblock">name</p></td>
<td class="tableblock halign-left valign-top"><p class="tableblock">Required: This must match the Name of a deployment.</p></td>
<td class="tableblock halign-left valign-top"><p class="tableblock">true</p></td>
<td class="tableblock halign-left valign-top"><p class="tableblock">string</p></td>
<td class="tableblock halign-left valign-top"></td>
</tr>
<tr>
<td class="tableblock halign-left valign-top"><p class="tableblock">updatedAnnotations</p></td>
<td class="tableblock halign-left valign-top"><p class="tableblock">The annotations to be updated to a deployment</p></td>
<td class="tableblock halign-left valign-top"><p class="tableblock">false</p></td>
<td class="tableblock halign-left valign-top"><p class="tableblock">object</p></td>
<td class="tableblock halign-left valign-top"></td>
</tr>
<tr>
<td class="tableblock halign-left valign-top"><p class="tableblock">rollbackTo</p></td>
<td class="tableblock halign-left valign-top"><p class="tableblock">The config of this deployment rollback.</p></td>
<td class="tableblock halign-left valign-top"><p class="tableblock">true</p></td>
<td class="tableblock halign-left valign-top"><p class="tableblock"><a href="#_v1beta1_rollbackconfig">v1beta1.RollbackConfig</a></p></td>
<td class="tableblock halign-left valign-top"></td>
</tr>
</tbody>
</table>

</div>
<div class="sect2">
<h3 id="_v1_httpheader">v1.HTTPHeader</h3>
<div class="paragraph">
<p>HTTPHeader describes a custom header to be used in HTTP probes</p>
</div>
<table class="tableblock frame-all grid-all" style="width:100%; ">
<colgroup>
<col style="width:20%;">
<col style="width:20%;">
<col style="width:20%;">
<col style="width:20%;">
<col style="width:20%;"> 
</colgroup>
<thead>
<tr>
<th class="tableblock halign-left valign-top">Name</th>
<th class="tableblock halign-left valign-top">Description</th>
<th class="tableblock halign-left valign-top">Required</th>
<th class="tableblock halign-left valign-top">Schema</th>
<th class="tableblock halign-left valign-top">Default</th>
</tr>
</thead>
<tbody>
<tr>
<td class="tableblock halign-left valign-top"><p class="tableblock">name</p></td>
<td class="tableblock halign-left valign-top"><p class="tableblock">The header field name</p></td>
<td class="tableblock halign-left valign-top"><p class="tableblock">true</p></td>
<td class="tableblock halign-left valign-top"><p class="tableblock">string</p></td>
<td class="tableblock halign-left valign-top"></td>
</tr>
<tr>
<td class="tableblock halign-left valign-top"><p class="tableblock">value</p></td>
<td class="tableblock halign-left valign-top"><p class="tableblock">The header field value</p></td>
<td class="tableblock halign-left valign-top"><p class="tableblock">true</p></td>
<td class="tableblock halign-left valign-top"><p class="tableblock">string</p></td>
<td class="tableblock halign-left valign-top"></td>
</tr>
</tbody>
</table>

</div>
<div class="sect2">
<h3 id="_v1_fcvolumesource">v1.FCVolumeSource</h3>
<div class="paragraph">
<p>Represents a Fibre Channel volume. Fibre Channel volumes can only be mounted as read/write once. Fibre Channel volumes support ownership management and SELinux relabeling.</p>
</div>
<table class="tableblock frame-all grid-all" style="width:100%; ">
<colgroup>
<col style="width:20%;">
<col style="width:20%;">
<col style="width:20%;">
<col style="width:20%;">
<col style="width:20%;"> 
</colgroup>
<thead>
<tr>
<th class="tableblock halign-left valign-top">Name</th>
<th class="tableblock halign-left valign-top">Description</th>
<th class="tableblock halign-left valign-top">Required</th>
<th class="tableblock halign-left valign-top">Schema</th>
<th class="tableblock halign-left valign-top">Default</th>
</tr>
</thead>
<tbody>
<tr>
<td class="tableblock halign-left valign-top"><p class="tableblock">targetWWNs</p></td>
<td class="tableblock halign-left valign-top"><p class="tableblock">Required: FC target worldwide names (WWNs)</p></td>
<td class="tableblock halign-left valign-top"><p class="tableblock">true</p></td>
<td class="tableblock halign-left valign-top"><p class="tableblock">string array</p></td>
<td class="tableblock halign-left valign-top"></td>
</tr>
<tr>
<td class="tableblock halign-left valign-top"><p class="tableblock">lun</p></td>
<td class="tableblock halign-left valign-top"><p class="tableblock">Required: FC target lun number</p></td>
<td class="tableblock halign-left valign-top"><p class="tableblock">true</p></td>
<td class="tableblock halign-left valign-top"><p class="tableblock">integer (int32)</p></td>
<td class="tableblock halign-left valign-top"></td>
</tr>
<tr>
<td class="tableblock halign-left valign-top"><p class="tableblock">fsType</p></td>
<td class="tableblock halign-left valign-top"><p class="tableblock">Filesystem type to mount. Must be a filesystem type supported by the host operating system. Ex. "ext4", "xfs", "ntfs". Implicitly inferred to be "ext4" if unspecified.</p></td>
<td class="tableblock halign-left valign-top"><p class="tableblock">false</p></td>
<td class="tableblock halign-left valign-top"><p class="tableblock">string</p></td>
<td class="tableblock halign-left valign-top"></td>
</tr>
<tr>
<td class="tableblock halign-left valign-top"><p class="tableblock">readOnly</p></td>
<td class="tableblock halign-left valign-top"><p class="tableblock">Optional: Defaults to false (read/write). ReadOnly here will force the ReadOnly setting in VolumeMounts.</p></td>
<td class="tableblock halign-left valign-top"><p class="tableblock">false</p></td>
<td class="tableblock halign-left valign-top"><p class="tableblock">boolean</p></td>
<td class="tableblock halign-left valign-top"><p class="tableblock">false</p></td>
</tr>
</tbody>
</table>

</div>
<div class="sect2">
<h3 id="_v1_podantiaffinity">v1.PodAntiAffinity</h3>
<div class="paragraph">
<p>Pod anti affinity is a group of inter pod anti affinity scheduling rules.</p>
</div>
<table class="tableblock frame-all grid-all" style="width:100%; ">
<colgroup>
<col style="width:20%;">
<col style="width:20%;">
<col style="width:20%;">
<col style="width:20%;">
<col style="width:20%;"> 
</colgroup>
<thead>
<tr>
<th class="tableblock halign-left valign-top">Name</th>
<th class="tableblock halign-left valign-top">Description</th>
<th class="tableblock halign-left valign-top">Required</th>
<th class="tableblock halign-left valign-top">Schema</th>
<th class="tableblock halign-left valign-top">Default</th>
</tr>
</thead>
<tbody>
<tr>
<td class="tableblock halign-left valign-top"><p class="tableblock">requiredDuringSchedulingIgnoredDuringExecution</p></td>
<td class="tableblock halign-left valign-top"><p class="tableblock">NOT YET IMPLEMENTED. TODO: Uncomment field once it is implemented. If the anti-affinity requirements specified by this field are not met at scheduling time, the pod will not be scheduled onto the node. If the anti-affinity requirements specified by this field cease to be met at some point during pod execution (e.g. due to a pod label update), the system will try to eventually evict the pod from its node. When there are multiple elements, the lists of nodes corresponding to each podAffinityTerm are intersected, i.e. all terms must be satisfied. RequiredDuringSchedulingRequiredDuringExecution []PodAffinityTerm  <code>json:"requiredDuringSchedulingRequiredDuringExecution,omitempty"</code> If the anti-affinity requirements specified by this field are not met at scheduling time, the pod will not be scheduled onto the node. If the anti-affinity requirements specified by this field cease to be met at some point during pod execution (e.g. due to a pod label update), the system may or may not try to eventually evict the pod from its node. When there are multiple elements, the lists of nodes corresponding to each podAffinityTerm are intersected, i.e. all terms must be satisfied.</p></td>
<td class="tableblock halign-left valign-top"><p class="tableblock">false</p></td>
<td class="tableblock halign-left valign-top"><p class="tableblock"><a href="#_v1_podaffinityterm">v1.PodAffinityTerm</a> array</p></td>
<td class="tableblock halign-left valign-top"></td>
</tr>
<tr>
<td class="tableblock halign-left valign-top"><p class="tableblock">preferredDuringSchedulingIgnoredDuringExecution</p></td>
<td class="tableblock halign-left valign-top"><p class="tableblock">The scheduler will prefer to schedule pods to nodes that satisfy the anti-affinity expressions specified by this field, but it may choose a node that violates one or more of the expressions. The node that is most preferred is the one with the greatest sum of weights, i.e. for each node that meets all of the scheduling requirements (resource request, requiredDuringScheduling anti-affinity expressions, etc.), compute a sum by iterating through the elements of this field and adding "weight" to the sum if the node has pods which matches the corresponding podAffinityTerm; the node(s) with the highest sum are the most preferred.</p></td>
<td class="tableblock halign-left valign-top"><p class="tableblock">false</p></td>
<td class="tableblock halign-left valign-top"><p class="tableblock"><a href="#_v1_weightedpodaffinityterm">v1.WeightedPodAffinityTerm</a> array</p></td>
<td class="tableblock halign-left valign-top"></td>
</tr>
</tbody>
</table>

</div>
<div class="sect2">
<h3 id="_v1beta1_thirdpartyresource">v1beta1.ThirdPartyResource</h3>
<div class="paragraph">
<p>A ThirdPartyResource is a generic representation of a resource, it is used by add-ons and plugins to add new resource types to the API.  It consists of one or more Versions of the api.</p>
</div>
<table class="tableblock frame-all grid-all" style="width:100%; ">
<colgroup>
<col style="width:20%;">
<col style="width:20%;">
<col style="width:20%;">
<col style="width:20%;">
<col style="width:20%;"> 
</colgroup>
<thead>
<tr>
<th class="tableblock halign-left valign-top">Name</th>
<th class="tableblock halign-left valign-top">Description</th>
<th class="tableblock halign-left valign-top">Required</th>
<th class="tableblock halign-left valign-top">Schema</th>
<th class="tableblock halign-left valign-top">Default</th>
</tr>
</thead>
<tbody>
<tr>
<td class="tableblock halign-left valign-top"><p class="tableblock">kind</p></td>
<td class="tableblock halign-left valign-top"><p class="tableblock">Kind is a string value representing the REST resource this object represents. Servers may infer this from the endpoint the client submits requests to. Cannot be updated. In CamelCase. More info: <a href="http://releases.k8s.io/HEAD/docs/devel/api-conventions.md#types-kinds">http://releases.k8s.io/HEAD/docs/devel/api-conventions.md#types-kinds</a></p></td>
<td class="tableblock halign-left valign-top"><p class="tableblock">false</p></td>
<td class="tableblock halign-left valign-top"><p class="tableblock">string</p></td>
<td class="tableblock halign-left valign-top"></td>
</tr>
<tr>
<td class="tableblock halign-left valign-top"><p class="tableblock">apiVersion</p></td>
<td class="tableblock halign-left valign-top"><p class="tableblock">APIVersion defines the versioned schema of this representation of an object. Servers should convert recognized schemas to the latest internal value, and may reject unrecognized values. More info: <a href="http://releases.k8s.io/HEAD/docs/devel/api-conventions.md#resources">http://releases.k8s.io/HEAD/docs/devel/api-conventions.md#resources</a></p></td>
<td class="tableblock halign-left valign-top"><p class="tableblock">false</p></td>
<td class="tableblock halign-left valign-top"><p class="tableblock">string</p></td>
<td class="tableblock halign-left valign-top"></td>
</tr>
<tr>
<td class="tableblock halign-left valign-top"><p class="tableblock">metadata</p></td>
<td class="tableblock halign-left valign-top"><p class="tableblock">Standard object metadata</p></td>
<td class="tableblock halign-left valign-top"><p class="tableblock">false</p></td>
<td class="tableblock halign-left valign-top"><p class="tableblock"><a href="#_v1_objectmeta">v1.ObjectMeta</a></p></td>
<td class="tableblock halign-left valign-top"></td>
</tr>
<tr>
<td class="tableblock halign-left valign-top"><p class="tableblock">description</p></td>
<td class="tableblock halign-left valign-top"><p class="tableblock">Description is the description of this object.</p></td>
<td class="tableblock halign-left valign-top"><p class="tableblock">false</p></td>
<td class="tableblock halign-left valign-top"><p class="tableblock">string</p></td>
<td class="tableblock halign-left valign-top"></td>
</tr>
<tr>
<td class="tableblock halign-left valign-top"><p class="tableblock">versions</p></td>
<td class="tableblock halign-left valign-top"><p class="tableblock">Versions are versions for this third party object</p></td>
<td class="tableblock halign-left valign-top"><p class="tableblock">false</p></td>
<td class="tableblock halign-left valign-top"><p class="tableblock"><a href="#_v1beta1_apiversion">v1beta1.APIVersion</a> array</p></td>
<td class="tableblock halign-left valign-top"></td>
</tr>
</tbody>
</table>

</div>
<div class="sect2">
<h3 id="_v1_deletionpropagation">v1.DeletionPropagation</h3>

</div>
<div class="sect2">
<h3 id="_v1beta1_deploymentstrategy">v1beta1.DeploymentStrategy</h3>
<div class="paragraph">
<p>DeploymentStrategy describes how to replace existing pods with new ones.</p>
</div>
<table class="tableblock frame-all grid-all" style="width:100%; ">
<colgroup>
<col style="width:20%;">
<col style="width:20%;">
<col style="width:20%;">
<col style="width:20%;">
<col style="width:20%;"> 
</colgroup>
<thead>
<tr>
<th class="tableblock halign-left valign-top">Name</th>
<th class="tableblock halign-left valign-top">Description</th>
<th class="tableblock halign-left valign-top">Required</th>
<th class="tableblock halign-left valign-top">Schema</th>
<th class="tableblock halign-left valign-top">Default</th>
</tr>
</thead>
<tbody>
<tr>
<td class="tableblock halign-left valign-top"><p class="tableblock">type</p></td>
<td class="tableblock halign-left valign-top"><p class="tableblock">Type of deployment. Can be "Recreate" or "RollingUpdate". Default is RollingUpdate.</p></td>
<td class="tableblock halign-left valign-top"><p class="tableblock">false</p></td>
<td class="tableblock halign-left valign-top"><p class="tableblock">string</p></td>
<td class="tableblock halign-left valign-top"></td>
</tr>
<tr>
<td class="tableblock halign-left valign-top"><p class="tableblock">rollingUpdate</p></td>
<td class="tableblock halign-left valign-top"><p class="tableblock">Rolling update config params. Present only if DeploymentStrategyType = RollingUpdate.</p></td>
<td class="tableblock halign-left valign-top"><p class="tableblock">false</p></td>
<td class="tableblock halign-left valign-top"><p class="tableblock"><a href="#_v1beta1_rollingupdatedeployment">v1beta1.RollingUpdateDeployment</a></p></td>
<td class="tableblock halign-left valign-top"></td>
</tr>
</tbody>
</table>

</div>
<div class="sect2">
<h3 id="_v1_tcpsocketaction">v1.TCPSocketAction</h3>
<div class="paragraph">
<p>TCPSocketAction describes an action based on opening a socket</p>
</div>
<table class="tableblock frame-all grid-all" style="width:100%; ">
<colgroup>
<col style="width:20%;">
<col style="width:20%;">
<col style="width:20%;">
<col style="width:20%;">
<col style="width:20%;"> 
</colgroup>
<thead>
<tr>
<th class="tableblock halign-left valign-top">Name</th>
<th class="tableblock halign-left valign-top">Description</th>
<th class="tableblock halign-left valign-top">Required</th>
<th class="tableblock halign-left valign-top">Schema</th>
<th class="tableblock halign-left valign-top">Default</th>
</tr>
</thead>
<tbody>
<tr>
<td class="tableblock halign-left valign-top"><p class="tableblock">port</p></td>
<td class="tableblock halign-left valign-top"><p class="tableblock">Number or name of the port to access on the container. Number must be in the range 1 to 65535. Name must be an IANA_SVC_NAME.</p></td>
<td class="tableblock halign-left valign-top"><p class="tableblock">true</p></td>
<td class="tableblock halign-left valign-top"><p class="tableblock">string</p></td>
<td class="tableblock halign-left valign-top"></td>
</tr>
<tr>
<td class="tableblock halign-left valign-top"><p class="tableblock">host</p></td>
<td class="tableblock halign-left valign-top"><p class="tableblock">Optional: Host name to connect to, defaults to the pod IP.</p></td>
<td class="tableblock halign-left valign-top"><p class="tableblock">false</p></td>
<td class="tableblock halign-left valign-top"><p class="tableblock">string</p></td>
<td class="tableblock halign-left valign-top"></td>
</tr>
</tbody>
</table>

</div>
<div class="sect2">
<h3 id="_v1beta1_ingressrule">v1beta1.IngressRule</h3>
<div class="paragraph">
<p>IngressRule represents the rules mapping the paths under a specified host to the related backend services. Incoming requests are first evaluated for a host match, then routed to the backend associated with the matching IngressRuleValue.</p>
</div>
<table class="tableblock frame-all grid-all" style="width:100%; ">
<colgroup>
<col style="width:20%;">
<col style="width:20%;">
<col style="width:20%;">
<col style="width:20%;">
<col style="width:20%;"> 
</colgroup>
<thead>
<tr>
<th class="tableblock halign-left valign-top">Name</th>
<th class="tableblock halign-left valign-top">Description</th>
<th class="tableblock halign-left valign-top">Required</th>
<th class="tableblock halign-left valign-top">Schema</th>
<th class="tableblock halign-left valign-top">Default</th>
</tr>
</thead>
<tbody>
<tr>
<td class="tableblock halign-left valign-top"><p class="tableblock">host</p></td>
<td class="tableblock halign-left valign-top"><p class="tableblock">Host is the fully qualified domain name of a network host, as defined by RFC 3986. Note the following deviations from the "host" part of the URI as defined in the RFC: 1. IPs are not allowed. Currently an IngressRuleValue can only apply to the<br>
	  IP in the Spec of the parent Ingress.<br>
2. The <code>:</code> delimiter is not respected because ports are not allowed.<br>
	  Currently the port of an Ingress is implicitly :80 for http and<br>
	  :443 for https.<br>
Both these may change in the future. Incoming requests are matched against the host before the IngressRuleValue. If the host is unspecified, the Ingress routes all traffic based on the specified IngressRuleValue.</p></td>
<td class="tableblock halign-left valign-top"><p class="tableblock">false</p></td>
<td class="tableblock halign-left valign-top"><p class="tableblock">string</p></td>
<td class="tableblock halign-left valign-top"></td>
</tr>
<tr>
<td class="tableblock halign-left valign-top"><p class="tableblock">http</p></td>
<td class="tableblock halign-left valign-top"></td>
<td class="tableblock halign-left valign-top"><p class="tableblock">false</p></td>
<td class="tableblock halign-left valign-top"><p class="tableblock"><a href="#_v1beta1_httpingressrulevalue">v1beta1.HTTPIngressRuleValue</a></p></td>
<td class="tableblock halign-left valign-top"></td>
</tr>
</tbody>
</table>

</div>
<div class="sect2">
<h3 id="_v1beta1_networkpolicypeer">v1beta1.NetworkPolicyPeer</h3>
<table class="tableblock frame-all grid-all" style="width:100%; ">
<colgroup>
<col style="width:20%;">
<col style="width:20%;">
<col style="width:20%;">
<col style="width:20%;">
<col style="width:20%;"> 
</colgroup>
<thead>
<tr>
<th class="tableblock halign-left valign-top">Name</th>
<th class="tableblock halign-left valign-top">Description</th>
<th class="tableblock halign-left valign-top">Required</th>
<th class="tableblock halign-left valign-top">Schema</th>
<th class="tableblock halign-left valign-top">Default</th>
</tr>
</thead>
<tbody>
<tr>
<td class="tableblock halign-left valign-top"><p class="tableblock">podSelector</p></td>
<td class="tableblock halign-left valign-top"><p class="tableblock">This is a label selector which selects Pods in this namespace. This field follows standard label selector semantics. If not provided, this selector selects no pods. If present but empty, this selector selects all pods in this namespace.</p></td>
<td class="tableblock halign-left valign-top"><p class="tableblock">false</p></td>
<td class="tableblock halign-left valign-top"><p class="tableblock"><a href="#_v1_labelselector">v1.LabelSelector</a></p></td>
<td class="tableblock halign-left valign-top"></td>
</tr>
<tr>
<td class="tableblock halign-left valign-top"><p class="tableblock">namespaceSelector</p></td>
<td class="tableblock halign-left valign-top"><p class="tableblock">Selects Namespaces using cluster scoped-labels.  This matches all pods in all namespaces selected by this label selector. This field follows standard label selector semantics. If omitted, this selector selects no namespaces. If present but empty, this selector selects all namespaces.</p></td>
<td class="tableblock halign-left valign-top"><p class="tableblock">false</p></td>
<td class="tableblock halign-left valign-top"><p class="tableblock"><a href="#_v1_labelselector">v1.LabelSelector</a></p></td>
<td class="tableblock halign-left valign-top"></td>
</tr>
</tbody>
</table>

</div>
<div class="sect2">
<h3 id="_v1_httpgetaction">v1.HTTPGetAction</h3>
<div class="paragraph">
<p>HTTPGetAction describes an action based on HTTP Get requests.</p>
</div>
<table class="tableblock frame-all grid-all" style="width:100%; ">
<colgroup>
<col style="width:20%;">
<col style="width:20%;">
<col style="width:20%;">
<col style="width:20%;">
<col style="width:20%;"> 
</colgroup>
<thead>
<tr>
<th class="tableblock halign-left valign-top">Name</th>
<th class="tableblock halign-left valign-top">Description</th>
<th class="tableblock halign-left valign-top">Required</th>
<th class="tableblock halign-left valign-top">Schema</th>
<th class="tableblock halign-left valign-top">Default</th>
</tr>
</thead>
<tbody>
<tr>
<td class="tableblock halign-left valign-top"><p class="tableblock">path</p></td>
<td class="tableblock halign-left valign-top"><p class="tableblock">Path to access on the HTTP server.</p></td>
<td class="tableblock halign-left valign-top"><p class="tableblock">false</p></td>
<td class="tableblock halign-left valign-top"><p class="tableblock">string</p></td>
<td class="tableblock halign-left valign-top"></td>
</tr>
<tr>
<td class="tableblock halign-left valign-top"><p class="tableblock">port</p></td>
<td class="tableblock halign-left valign-top"><p class="tableblock">Name or number of the port to access on the container. Number must be in the range 1 to 65535. Name must be an IANA_SVC_NAME.</p></td>
<td class="tableblock halign-left valign-top"><p class="tableblock">true</p></td>
<td class="tableblock halign-left valign-top"><p class="tableblock">string</p></td>
<td class="tableblock halign-left valign-top"></td>
</tr>
<tr>
<td class="tableblock halign-left valign-top"><p class="tableblock">host</p></td>
<td class="tableblock halign-left valign-top"><p class="tableblock">Host name to connect to, defaults to the pod IP. You probably want to set "Host" in httpHeaders instead.</p></td>
<td class="tableblock halign-left valign-top"><p class="tableblock">false</p></td>
<td class="tableblock halign-left valign-top"><p class="tableblock">string</p></td>
<td class="tableblock halign-left valign-top"></td>
</tr>
<tr>
<td class="tableblock halign-left valign-top"><p class="tableblock">scheme</p></td>
<td class="tableblock halign-left valign-top"><p class="tableblock">Scheme to use for connecting to the host. Defaults to HTTP.</p></td>
<td class="tableblock halign-left valign-top"><p class="tableblock">false</p></td>
<td class="tableblock halign-left valign-top"><p class="tableblock">string</p></td>
<td class="tableblock halign-left valign-top"></td>
</tr>
<tr>
<td class="tableblock halign-left valign-top"><p class="tableblock">httpHeaders</p></td>
<td class="tableblock halign-left valign-top"><p class="tableblock">Custom headers to set in the request. HTTP allows repeated headers.</p></td>
<td class="tableblock halign-left valign-top"><p class="tableblock">false</p></td>
<td class="tableblock halign-left valign-top"><p class="tableblock"><a href="#_v1_httpheader">v1.HTTPHeader</a> array</p></td>
<td class="tableblock halign-left valign-top"></td>
</tr>
</tbody>
</table>

</div>
<div class="sect2">
<h3 id="_v1_statusdetails">v1.StatusDetails</h3>
<div class="paragraph">
<p>StatusDetails is a set of additional properties that MAY be set by the server to provide additional information about a response. The Reason field of a Status object defines what attributes will be set. Clients must ignore fields that do not match the defined type of each attribute, and should assume that any attribute may be empty, invalid, or under defined.</p>
</div>
<table class="tableblock frame-all grid-all" style="width:100%; ">
<colgroup>
<col style="width:20%;">
<col style="width:20%;">
<col style="width:20%;">
<col style="width:20%;">
<col style="width:20%;"> 
</colgroup>
<thead>
<tr>
<th class="tableblock halign-left valign-top">Name</th>
<th class="tableblock halign-left valign-top">Description</th>
<th class="tableblock halign-left valign-top">Required</th>
<th class="tableblock halign-left valign-top">Schema</th>
<th class="tableblock halign-left valign-top">Default</th>
</tr>
</thead>
<tbody>
<tr>
<td class="tableblock halign-left valign-top"><p class="tableblock">name</p></td>
<td class="tableblock halign-left valign-top"><p class="tableblock">The name attribute of the resource associated with the status StatusReason (when there is a single name which can be described).</p></td>
<td class="tableblock halign-left valign-top"><p class="tableblock">false</p></td>
<td class="tableblock halign-left valign-top"><p class="tableblock">string</p></td>
<td class="tableblock halign-left valign-top"></td>
</tr>
<tr>
<td class="tableblock halign-left valign-top"><p class="tableblock">group</p></td>
<td class="tableblock halign-left valign-top"><p class="tableblock">The group attribute of the resource associated with the status StatusReason.</p></td>
<td class="tableblock halign-left valign-top"><p class="tableblock">false</p></td>
<td class="tableblock halign-left valign-top"><p class="tableblock">string</p></td>
<td class="tableblock halign-left valign-top"></td>
</tr>
<tr>
<td class="tableblock halign-left valign-top"><p class="tableblock">kind</p></td>
<td class="tableblock halign-left valign-top"><p class="tableblock">The kind attribute of the resource associated with the status StatusReason. On some operations may differ from the requested resource Kind. More info: <a href="http://releases.k8s.io/HEAD/docs/devel/api-conventions.md#types-kinds">http://releases.k8s.io/HEAD/docs/devel/api-conventions.md#types-kinds</a></p></td>
<td class="tableblock halign-left valign-top"><p class="tableblock">false</p></td>
<td class="tableblock halign-left valign-top"><p class="tableblock">string</p></td>
<td class="tableblock halign-left valign-top"></td>
</tr>
<tr>
<td class="tableblock halign-left valign-top"><p class="tableblock">causes</p></td>
<td class="tableblock halign-left valign-top"><p class="tableblock">The Causes array includes more details associated with the StatusReason failure. Not all StatusReasons may provide detailed causes.</p></td>
<td class="tableblock halign-left valign-top"><p class="tableblock">false</p></td>
<td class="tableblock halign-left valign-top"><p class="tableblock"><a href="#_v1_statuscause">v1.StatusCause</a> array</p></td>
<td class="tableblock halign-left valign-top"></td>
</tr>
<tr>
<td class="tableblock halign-left valign-top"><p class="tableblock">retryAfterSeconds</p></td>
<td class="tableblock halign-left valign-top"><p class="tableblock">If specified, the time in seconds before the operation should be retried.</p></td>
<td class="tableblock halign-left valign-top"><p class="tableblock">false</p></td>
<td class="tableblock halign-left valign-top"><p class="tableblock">integer (int32)</p></td>
<td class="tableblock halign-left valign-top"></td>
</tr>
</tbody>
</table>

</div>
<div class="sect2">
<h3 id="_v1_loadbalancerstatus">v1.LoadBalancerStatus</h3>
<div class="paragraph">
<p>LoadBalancerStatus represents the status of a load-balancer.</p>
</div>
<table class="tableblock frame-all grid-all" style="width:100%; ">
<colgroup>
<col style="width:20%;">
<col style="width:20%;">
<col style="width:20%;">
<col style="width:20%;">
<col style="width:20%;"> 
</colgroup>
<thead>
<tr>
<th class="tableblock halign-left valign-top">Name</th>
<th class="tableblock halign-left valign-top">Description</th>
<th class="tableblock halign-left valign-top">Required</th>
<th class="tableblock halign-left valign-top">Schema</th>
<th class="tableblock halign-left valign-top">Default</th>
</tr>
</thead>
<tbody>
<tr>
<td class="tableblock halign-left valign-top"><p class="tableblock">ingress</p></td>
<td class="tableblock halign-left valign-top"><p class="tableblock">Ingress is a list containing ingress points for the load-balancer. Traffic intended for the service should be sent to these ingress points.</p></td>
<td class="tableblock halign-left valign-top"><p class="tableblock">false</p></td>
<td class="tableblock halign-left valign-top"><p class="tableblock"><a href="#_v1_loadbalanceringress">v1.LoadBalancerIngress</a> array</p></td>
<td class="tableblock halign-left valign-top"></td>
</tr>
</tbody>
</table>

</div>
<div class="sect2">
<h3 id="_v1_container">v1.Container</h3>
<div class="paragraph">
<p>A single application container that you want to run within a pod.</p>
</div>
<table class="tableblock frame-all grid-all" style="width:100%; ">
<colgroup>
<col style="width:20%;">
<col style="width:20%;">
<col style="width:20%;">
<col style="width:20%;">
<col style="width:20%;"> 
</colgroup>
<thead>
<tr>
<th class="tableblock halign-left valign-top">Name</th>
<th class="tableblock halign-left valign-top">Description</th>
<th class="tableblock halign-left valign-top">Required</th>
<th class="tableblock halign-left valign-top">Schema</th>
<th class="tableblock halign-left valign-top">Default</th>
</tr>
</thead>
<tbody>
<tr>
<td class="tableblock halign-left valign-top"><p class="tableblock">name</p></td>
<td class="tableblock halign-left valign-top"><p class="tableblock">Name of the container specified as a DNS_LABEL. Each container in a pod must have a unique name (DNS_LABEL). Cannot be updated.</p></td>
<td class="tableblock halign-left valign-top"><p class="tableblock">true</p></td>
<td class="tableblock halign-left valign-top"><p class="tableblock">string</p></td>
<td class="tableblock halign-left valign-top"></td>
</tr>
<tr>
<td class="tableblock halign-left valign-top"><p class="tableblock">image</p></td>
<td class="tableblock halign-left valign-top"><p class="tableblock">Docker image name. More info: <a href="http://kubernetes.io/docs/user-guide/images">http://kubernetes.io/docs/user-guide/images</a></p></td>
<td class="tableblock halign-left valign-top"><p class="tableblock">false</p></td>
<td class="tableblock halign-left valign-top"><p class="tableblock">string</p></td>
<td class="tableblock halign-left valign-top"></td>
</tr>
<tr>
<td class="tableblock halign-left valign-top"><p class="tableblock">command</p></td>
<td class="tableblock halign-left valign-top"><p class="tableblock">Entrypoint array. Not executed within a shell. The docker image&#8217;s ENTRYPOINT is used if this is not provided. Variable references $(VAR_NAME) are expanded using the container&#8217;s environment. If a variable cannot be resolved, the reference in the input string will be unchanged. The $(VAR_NAME) syntax can be escaped with a double $$, ie: $$(VAR_NAME). Escaped references will never be expanded, regardless of whether the variable exists or not. Cannot be updated. More info: <a href="http://kubernetes.io/docs/user-guide/containers#containers-and-commands">http://kubernetes.io/docs/user-guide/containers#containers-and-commands</a></p></td>
<td class="tableblock halign-left valign-top"><p class="tableblock">false</p></td>
<td class="tableblock halign-left valign-top"><p class="tableblock">string array</p></td>
<td class="tableblock halign-left valign-top"></td>
</tr>
<tr>
<td class="tableblock halign-left valign-top"><p class="tableblock">args</p></td>
<td class="tableblock halign-left valign-top"><p class="tableblock">Arguments to the entrypoint. The docker image&#8217;s CMD is used if this is not provided. Variable references $(VAR_NAME) are expanded using the container&#8217;s environment. If a variable cannot be resolved, the reference in the input string will be unchanged. The $(VAR_NAME) syntax can be escaped with a double $$, ie: $$(VAR_NAME). Escaped references will never be expanded, regardless of whether the variable exists or not. Cannot be updated. More info: <a href="http://kubernetes.io/docs/user-guide/containers#containers-and-commands">http://kubernetes.io/docs/user-guide/containers#containers-and-commands</a></p></td>
<td class="tableblock halign-left valign-top"><p class="tableblock">false</p></td>
<td class="tableblock halign-left valign-top"><p class="tableblock">string array</p></td>
<td class="tableblock halign-left valign-top"></td>
</tr>
<tr>
<td class="tableblock halign-left valign-top"><p class="tableblock">workingDir</p></td>
<td class="tableblock halign-left valign-top"><p class="tableblock">Container&#8217;s working directory. If not specified, the container runtime&#8217;s default will be used, which might be configured in the container image. Cannot be updated.</p></td>
<td class="tableblock halign-left valign-top"><p class="tableblock">false</p></td>
<td class="tableblock halign-left valign-top"><p class="tableblock">string</p></td>
<td class="tableblock halign-left valign-top"></td>
</tr>
<tr>
<td class="tableblock halign-left valign-top"><p class="tableblock">ports</p></td>
<td class="tableblock halign-left valign-top"><p class="tableblock">List of ports to expose from the container. Exposing a port here gives the system additional information about the network connections a container uses, but is primarily informational. Not specifying a port here DOES NOT prevent that port from being exposed. Any port which is listening on the default "0.0.0.0" address inside a container will be accessible from the network. Cannot be updated.</p></td>
<td class="tableblock halign-left valign-top"><p class="tableblock">false</p></td>
<td class="tableblock halign-left valign-top"><p class="tableblock"><a href="#_v1_containerport">v1.ContainerPort</a> array</p></td>
<td class="tableblock halign-left valign-top"></td>
</tr>
<tr>
<td class="tableblock halign-left valign-top"><p class="tableblock">envFrom</p></td>
<td class="tableblock halign-left valign-top"><p class="tableblock">List of sources to populate environment variables in the container. The keys defined within a source must be a C_IDENTIFIER. All invalid keys will be reported as an event when the container is starting. When a key exists in multiple sources, the value associated with the last source will take precedence. Values defined by an Env with a duplicate key will take precedence. Cannot be updated.</p></td>
<td class="tableblock halign-left valign-top"><p class="tableblock">false</p></td>
<td class="tableblock halign-left valign-top"><p class="tableblock"><a href="#_v1_envfromsource">v1.EnvFromSource</a> array</p></td>
<td class="tableblock halign-left valign-top"></td>
</tr>
<tr>
<td class="tableblock halign-left valign-top"><p class="tableblock">env</p></td>
<td class="tableblock halign-left valign-top"><p class="tableblock">List of environment variables to set in the container. Cannot be updated.</p></td>
<td class="tableblock halign-left valign-top"><p class="tableblock">false</p></td>
<td class="tableblock halign-left valign-top"><p class="tableblock"><a href="#_v1_envvar">v1.EnvVar</a> array</p></td>
<td class="tableblock halign-left valign-top"></td>
</tr>
<tr>
<td class="tableblock halign-left valign-top"><p class="tableblock">resources</p></td>
<td class="tableblock halign-left valign-top"><p class="tableblock">Compute Resources required by this container. Cannot be updated. More info: <a href="http://kubernetes.io/docs/user-guide/persistent-volumes#resources">http://kubernetes.io/docs/user-guide/persistent-volumes#resources</a></p></td>
<td class="tableblock halign-left valign-top"><p class="tableblock">false</p></td>
<td class="tableblock halign-left valign-top"><p class="tableblock"><a href="#_v1_resourcerequirements">v1.ResourceRequirements</a></p></td>
<td class="tableblock halign-left valign-top"></td>
</tr>
<tr>
<td class="tableblock halign-left valign-top"><p class="tableblock">volumeMounts</p></td>
<td class="tableblock halign-left valign-top"><p class="tableblock">Pod volumes to mount into the container&#8217;s filesystem. Cannot be updated.</p></td>
<td class="tableblock halign-left valign-top"><p class="tableblock">false</p></td>
<td class="tableblock halign-left valign-top"><p class="tableblock"><a href="#_v1_volumemount">v1.VolumeMount</a> array</p></td>
<td class="tableblock halign-left valign-top"></td>
</tr>
<tr>
<td class="tableblock halign-left valign-top"><p class="tableblock">livenessProbe</p></td>
<td class="tableblock halign-left valign-top"><p class="tableblock">Periodic probe of container liveness. Container will be restarted if the probe fails. Cannot be updated. More info: <a href="http://kubernetes.io/docs/user-guide/pod-states#container-probes">http://kubernetes.io/docs/user-guide/pod-states#container-probes</a></p></td>
<td class="tableblock halign-left valign-top"><p class="tableblock">false</p></td>
<td class="tableblock halign-left valign-top"><p class="tableblock"><a href="#_v1_probe">v1.Probe</a></p></td>
<td class="tableblock halign-left valign-top"></td>
</tr>
<tr>
<td class="tableblock halign-left valign-top"><p class="tableblock">readinessProbe</p></td>
<td class="tableblock halign-left valign-top"><p class="tableblock">Periodic probe of container service readiness. Container will be removed from service endpoints if the probe fails. Cannot be updated. More info: <a href="http://kubernetes.io/docs/user-guide/pod-states#container-probes">http://kubernetes.io/docs/user-guide/pod-states#container-probes</a></p></td>
<td class="tableblock halign-left valign-top"><p class="tableblock">false</p></td>
<td class="tableblock halign-left valign-top"><p class="tableblock"><a href="#_v1_probe">v1.Probe</a></p></td>
<td class="tableblock halign-left valign-top"></td>
</tr>
<tr>
<td class="tableblock halign-left valign-top"><p class="tableblock">lifecycle</p></td>
<td class="tableblock halign-left valign-top"><p class="tableblock">Actions that the management system should take in response to container lifecycle events. Cannot be updated.</p></td>
<td class="tableblock halign-left valign-top"><p class="tableblock">false</p></td>
<td class="tableblock halign-left valign-top"><p class="tableblock"><a href="#_v1_lifecycle">v1.Lifecycle</a></p></td>
<td class="tableblock halign-left valign-top"></td>
</tr>
<tr>
<td class="tableblock halign-left valign-top"><p class="tableblock">terminationMessagePath</p></td>
<td class="tableblock halign-left valign-top"><p class="tableblock">Optional: Path at which the file to which the container&#8217;s termination message will be written is mounted into the container&#8217;s filesystem. Message written is intended to be brief final status, such as an assertion failure message. Will be truncated by the node if greater than 4096 bytes. The total message length across all containers will be limited to 12kb. Defaults to /dev/termination-log. Cannot be updated.</p></td>
<td class="tableblock halign-left valign-top"><p class="tableblock">false</p></td>
<td class="tableblock halign-left valign-top"><p class="tableblock">string</p></td>
<td class="tableblock halign-left valign-top"></td>
</tr>
<tr>
<td class="tableblock halign-left valign-top"><p class="tableblock">terminationMessagePolicy</p></td>
<td class="tableblock halign-left valign-top"><p class="tableblock">Indicate how the termination message should be populated. File will use the contents of terminationMessagePath to populate the container status message on both success and failure. FallbackToLogsOnError will use the last chunk of container log output if the termination message file is empty and the container exited with an error. The log output is limited to 2048 bytes or 80 lines, whichever is smaller. Defaults to File. Cannot be updated.</p></td>
<td class="tableblock halign-left valign-top"><p class="tableblock">false</p></td>
<td class="tableblock halign-left valign-top"><p class="tableblock">string</p></td>
<td class="tableblock halign-left valign-top"></td>
</tr>
<tr>
<td class="tableblock halign-left valign-top"><p class="tableblock">imagePullPolicy</p></td>
<td class="tableblock halign-left valign-top"><p class="tableblock">Image pull policy. One of Always, Never, IfNotPresent. Defaults to Always if :latest tag is specified, or IfNotPresent otherwise. Cannot be updated. More info: <a href="http://kubernetes.io/docs/user-guide/images#updating-images">http://kubernetes.io/docs/user-guide/images#updating-images</a></p></td>
<td class="tableblock halign-left valign-top"><p class="tableblock">false</p></td>
<td class="tableblock halign-left valign-top"><p class="tableblock">string</p></td>
<td class="tableblock halign-left valign-top"></td>
</tr>
<tr>
<td class="tableblock halign-left valign-top"><p class="tableblock">securityContext</p></td>
<td class="tableblock halign-left valign-top"><p class="tableblock">Security options the pod should run with. More info: <a href="http://releases.k8s.io/HEAD/docs/design/security_context.md">http://releases.k8s.io/HEAD/docs/design/security_context.md</a></p></td>
<td class="tableblock halign-left valign-top"><p class="tableblock">false</p></td>
<td class="tableblock halign-left valign-top"><p class="tableblock"><a href="#_v1_securitycontext">v1.SecurityContext</a></p></td>
<td class="tableblock halign-left valign-top"></td>
</tr>
<tr>
<td class="tableblock halign-left valign-top"><p class="tableblock">stdin</p></td>
<td class="tableblock halign-left valign-top"><p class="tableblock">Whether this container should allocate a buffer for stdin in the container runtime. If this is not set, reads from stdin in the container will always result in EOF. Default is false.</p></td>
<td class="tableblock halign-left valign-top"><p class="tableblock">false</p></td>
<td class="tableblock halign-left valign-top"><p class="tableblock">boolean</p></td>
<td class="tableblock halign-left valign-top"><p class="tableblock">false</p></td>
</tr>
<tr>
<td class="tableblock halign-left valign-top"><p class="tableblock">stdinOnce</p></td>
<td class="tableblock halign-left valign-top"><p class="tableblock">Whether the container runtime should close the stdin channel after it has been opened by a single attach. When stdin is true the stdin stream will remain open across multiple attach sessions. If stdinOnce is set to true, stdin is opened on container start, is empty until the first client attaches to stdin, and then remains open and accepts data until the client disconnects, at which time stdin is closed and remains closed until the container is restarted. If this flag is false, a container processes that reads from stdin will never receive an EOF. Default is false</p></td>
<td class="tableblock halign-left valign-top"><p class="tableblock">false</p></td>
<td class="tableblock halign-left valign-top"><p class="tableblock">boolean</p></td>
<td class="tableblock halign-left valign-top"><p class="tableblock">false</p></td>
</tr>
<tr>
<td class="tableblock halign-left valign-top"><p class="tableblock">tty</p></td>
<td class="tableblock halign-left valign-top"><p class="tableblock">Whether this container should allocate a TTY for itself, also requires <em>stdin</em> to be true. Default is false.</p></td>
<td class="tableblock halign-left valign-top"><p class="tableblock">false</p></td>
<td class="tableblock halign-left valign-top"><p class="tableblock">boolean</p></td>
<td class="tableblock halign-left valign-top"><p class="tableblock">false</p></td>
</tr>
</tbody>
</table>

</div>
<div class="sect2">
<h3 id="_v1_podsecuritycontext">v1.PodSecurityContext</h3>
<div class="paragraph">
<p>PodSecurityContext holds pod-level security attributes and common container settings. Some fields are also present in container.securityContext.  Field values of container.securityContext take precedence over field values of PodSecurityContext.</p>
</div>
<table class="tableblock frame-all grid-all" style="width:100%; ">
<colgroup>
<col style="width:20%;">
<col style="width:20%;">
<col style="width:20%;">
<col style="width:20%;">
<col style="width:20%;"> 
</colgroup>
<thead>
<tr>
<th class="tableblock halign-left valign-top">Name</th>
<th class="tableblock halign-left valign-top">Description</th>
<th class="tableblock halign-left valign-top">Required</th>
<th class="tableblock halign-left valign-top">Schema</th>
<th class="tableblock halign-left valign-top">Default</th>
</tr>
</thead>
<tbody>
<tr>
<td class="tableblock halign-left valign-top"><p class="tableblock">seLinuxOptions</p></td>
<td class="tableblock halign-left valign-top"><p class="tableblock">The SELinux context to be applied to all containers. If unspecified, the container runtime will allocate a random SELinux context for each container.  May also be set in SecurityContext.  If set in both SecurityContext and PodSecurityContext, the value specified in SecurityContext takes precedence for that container.</p></td>
<td class="tableblock halign-left valign-top"><p class="tableblock">false</p></td>
<td class="tableblock halign-left valign-top"><p class="tableblock"><a href="#_v1_selinuxoptions">v1.SELinuxOptions</a></p></td>
<td class="tableblock halign-left valign-top"></td>
</tr>
<tr>
<td class="tableblock halign-left valign-top"><p class="tableblock">runAsUser</p></td>
<td class="tableblock halign-left valign-top"><p class="tableblock">The UID to run the entrypoint of the container process. Defaults to user specified in image metadata if unspecified. May also be set in SecurityContext.  If set in both SecurityContext and PodSecurityContext, the value specified in SecurityContext takes precedence for that container.</p></td>
<td class="tableblock halign-left valign-top"><p class="tableblock">false</p></td>
<td class="tableblock halign-left valign-top"><p class="tableblock">integer (int64)</p></td>
<td class="tableblock halign-left valign-top"></td>
</tr>
<tr>
<td class="tableblock halign-left valign-top"><p class="tableblock">runAsNonRoot</p></td>
<td class="tableblock halign-left valign-top"><p class="tableblock">Indicates that the container must run as a non-root user. If true, the Kubelet will validate the image at runtime to ensure that it does not run as UID 0 (root) and fail to start the container if it does. If unset or false, no such validation will be performed. May also be set in SecurityContext.  If set in both SecurityContext and PodSecurityContext, the value specified in SecurityContext takes precedence.</p></td>
<td class="tableblock halign-left valign-top"><p class="tableblock">false</p></td>
<td class="tableblock halign-left valign-top"><p class="tableblock">boolean</p></td>
<td class="tableblock halign-left valign-top"><p class="tableblock">false</p></td>
</tr>
<tr>
<td class="tableblock halign-left valign-top"><p class="tableblock">supplementalGroups</p></td>
<td class="tableblock halign-left valign-top"><p class="tableblock">A list of groups applied to the first process run in each container, in addition to the container&#8217;s primary GID.  If unspecified, no groups will be added to any container.</p></td>
<td class="tableblock halign-left valign-top"><p class="tableblock">false</p></td>
<td class="tableblock halign-left valign-top"><p class="tableblock">integer (int32) array</p></td>
<td class="tableblock halign-left valign-top"></td>
</tr>
<tr>
<td class="tableblock halign-left valign-top"><p class="tableblock">fsGroup</p></td>
<td class="tableblock halign-left valign-top"><p class="tableblock">A special supplemental group that applies to all containers in a pod. Some volume types allow the Kubelet to change the ownership of that volume to be owned by the pod:<br>
<br>
1. The owning GID will be the FSGroup 2. The setgid bit is set (new files created in the volume will be owned by FSGroup) 3. The permission bits are OR&#8217;d with rw-rw</p></td>
<td class="tableblock halign-left valign-top"><p class="tableblock">false</p></td>
<td class="tableblock halign-left valign-top"><p class="tableblock">integer (int64)</p></td>
<td class="tableblock halign-left valign-top"></td>
</tr>
</tbody>
</table>

</div>
<div class="sect2">
<h3 id="_v1beta1_networkpolicyingressrule">v1beta1.NetworkPolicyIngressRule</h3>
<div class="paragraph">
<p>This NetworkPolicyIngressRule matches traffic if and only if the traffic matches both ports AND from.</p>
</div>
<table class="tableblock frame-all grid-all" style="width:100%; ">
<colgroup>
<col style="width:20%;">
<col style="width:20%;">
<col style="width:20%;">
<col style="width:20%;">
<col style="width:20%;"> 
</colgroup>
<thead>
<tr>
<th class="tableblock halign-left valign-top">Name</th>
<th class="tableblock halign-left valign-top">Description</th>
<th class="tableblock halign-left valign-top">Required</th>
<th class="tableblock halign-left valign-top">Schema</th>
<th class="tableblock halign-left valign-top">Default</th>
</tr>
</thead>
<tbody>
<tr>
<td class="tableblock halign-left valign-top"><p class="tableblock">ports</p></td>
<td class="tableblock halign-left valign-top"><p class="tableblock">List of ports which should be made accessible on the pods selected for this rule. Each item in this list is combined using a logical OR. If this field is not provided, this rule matches all ports (traffic not restricted by port). If this field is empty, this rule matches no ports (no traffic matches). If this field is present and contains at least one item, then this rule allows traffic only if the traffic matches at least one port in the list.</p></td>
<td class="tableblock halign-left valign-top"><p class="tableblock">false</p></td>
<td class="tableblock halign-left valign-top"><p class="tableblock"><a href="#_v1beta1_networkpolicyport">v1beta1.NetworkPolicyPort</a> array</p></td>
<td class="tableblock halign-left valign-top"></td>
</tr>
<tr>
<td class="tableblock halign-left valign-top"><p class="tableblock">from</p></td>
<td class="tableblock halign-left valign-top"><p class="tableblock">List of sources which should be able to access the pods selected for this rule. Items in this list are combined using a logical OR operation. If this field is not provided, this rule matches all sources (traffic not restricted by source). If this field is empty, this rule matches no sources (no traffic matches). If this field is present and contains at least on item, this rule allows traffic only if the traffic matches at least one item in the from list.</p></td>
<td class="tableblock halign-left valign-top"><p class="tableblock">false</p></td>
<td class="tableblock halign-left valign-top"><p class="tableblock"><a href="#_v1beta1_networkpolicypeer">v1beta1.NetworkPolicyPeer</a> array</p></td>
<td class="tableblock halign-left valign-top"></td>
</tr>
</tbody>
</table>

</div>
<div class="sect2">
<h3 id="_v1_ownerreference">v1.OwnerReference</h3>
<div class="paragraph">
<p>OwnerReference contains enough information to let you identify an owning object. Currently, an owning object must be in the same namespace, so there is no namespace field.</p>
</div>
<table class="tableblock frame-all grid-all" style="width:100%; ">
<colgroup>
<col style="width:20%;">
<col style="width:20%;">
<col style="width:20%;">
<col style="width:20%;">
<col style="width:20%;"> 
</colgroup>
<thead>
<tr>
<th class="tableblock halign-left valign-top">Name</th>
<th class="tableblock halign-left valign-top">Description</th>
<th class="tableblock halign-left valign-top">Required</th>
<th class="tableblock halign-left valign-top">Schema</th>
<th class="tableblock halign-left valign-top">Default</th>
</tr>
</thead>
<tbody>
<tr>
<td class="tableblock halign-left valign-top"><p class="tableblock">apiVersion</p></td>
<td class="tableblock halign-left valign-top"><p class="tableblock">API version of the referent.</p></td>
<td class="tableblock halign-left valign-top"><p class="tableblock">true</p></td>
<td class="tableblock halign-left valign-top"><p class="tableblock">string</p></td>
<td class="tableblock halign-left valign-top"></td>
</tr>
<tr>
<td class="tableblock halign-left valign-top"><p class="tableblock">kind</p></td>
<td class="tableblock halign-left valign-top"><p class="tableblock">Kind of the referent. More info: <a href="http://releases.k8s.io/HEAD/docs/devel/api-conventions.md#types-kinds">http://releases.k8s.io/HEAD/docs/devel/api-conventions.md#types-kinds</a></p></td>
<td class="tableblock halign-left valign-top"><p class="tableblock">true</p></td>
<td class="tableblock halign-left valign-top"><p class="tableblock">string</p></td>
<td class="tableblock halign-left valign-top"></td>
</tr>
<tr>
<td class="tableblock halign-left valign-top"><p class="tableblock">name</p></td>
<td class="tableblock halign-left valign-top"><p class="tableblock">Name of the referent. More info: <a href="http://kubernetes.io/docs/user-guide/identifiers#names">http://kubernetes.io/docs/user-guide/identifiers#names</a></p></td>
<td class="tableblock halign-left valign-top"><p class="tableblock">true</p></td>
<td class="tableblock halign-left valign-top"><p class="tableblock">string</p></td>
<td class="tableblock halign-left valign-top"></td>
</tr>
<tr>
<td class="tableblock halign-left valign-top"><p class="tableblock">uid</p></td>
<td class="tableblock halign-left valign-top"><p class="tableblock">UID of the referent. More info: <a href="http://kubernetes.io/docs/user-guide/identifiers#uids">http://kubernetes.io/docs/user-guide/identifiers#uids</a></p></td>
<td class="tableblock halign-left valign-top"><p class="tableblock">true</p></td>
<td class="tableblock halign-left valign-top"><p class="tableblock">string</p></td>
<td class="tableblock halign-left valign-top"></td>
</tr>
<tr>
<td class="tableblock halign-left valign-top"><p class="tableblock">controller</p></td>
<td class="tableblock halign-left valign-top"><p class="tableblock">If true, this reference points to the managing controller.</p></td>
<td class="tableblock halign-left valign-top"><p class="tableblock">false</p></td>
<td class="tableblock halign-left valign-top"><p class="tableblock">boolean</p></td>
<td class="tableblock halign-left valign-top"><p class="tableblock">false</p></td>
</tr>
<tr>
<td class="tableblock halign-left valign-top"><p class="tableblock">blockOwnerDeletion</p></td>
<td class="tableblock halign-left valign-top"><p class="tableblock">If true, AND if the owner has the "foregroundDeletion" finalizer, then the owner cannot be deleted from the key-value store until this reference is removed. Defaults to false. To set this field, a user needs "delete" permission of the owner, otherwise 422 (Unprocessable Entity) will be returned.</p></td>
<td class="tableblock halign-left valign-top"><p class="tableblock">false</p></td>
<td class="tableblock halign-left valign-top"><p class="tableblock">boolean</p></td>
<td class="tableblock halign-left valign-top"><p class="tableblock">false</p></td>
</tr>
</tbody>
</table>

</div>
<div class="sect2">
<h3 id="_v1beta1_replicasetstatus">v1beta1.ReplicaSetStatus</h3>
<div class="paragraph">
<p>ReplicaSetStatus represents the current status of a ReplicaSet.</p>
</div>
<table class="tableblock frame-all grid-all" style="width:100%; ">
<colgroup>
<col style="width:20%;">
<col style="width:20%;">
<col style="width:20%;">
<col style="width:20%;">
<col style="width:20%;"> 
</colgroup>
<thead>
<tr>
<th class="tableblock halign-left valign-top">Name</th>
<th class="tableblock halign-left valign-top">Description</th>
<th class="tableblock halign-left valign-top">Required</th>
<th class="tableblock halign-left valign-top">Schema</th>
<th class="tableblock halign-left valign-top">Default</th>
</tr>
</thead>
<tbody>
<tr>
<td class="tableblock halign-left valign-top"><p class="tableblock">replicas</p></td>
<td class="tableblock halign-left valign-top"><p class="tableblock">Replicas is the most recently oberved number of replicas. More info: <a href="http://kubernetes.io/docs/user-guide/replication-controller#what-is-a-replication-controller">http://kubernetes.io/docs/user-guide/replication-controller#what-is-a-replication-controller</a></p></td>
<td class="tableblock halign-left valign-top"><p class="tableblock">true</p></td>
<td class="tableblock halign-left valign-top"><p class="tableblock">integer (int32)</p></td>
<td class="tableblock halign-left valign-top"></td>
</tr>
<tr>
<td class="tableblock halign-left valign-top"><p class="tableblock">fullyLabeledReplicas</p></td>
<td class="tableblock halign-left valign-top"><p class="tableblock">The number of pods that have labels matching the labels of the pod template of the replicaset.</p></td>
<td class="tableblock halign-left valign-top"><p class="tableblock">false</p></td>
<td class="tableblock halign-left valign-top"><p class="tableblock">integer (int32)</p></td>
<td class="tableblock halign-left valign-top"></td>
</tr>
<tr>
<td class="tableblock halign-left valign-top"><p class="tableblock">readyReplicas</p></td>
<td class="tableblock halign-left valign-top"><p class="tableblock">The number of ready replicas for this replica set.</p></td>
<td class="tableblock halign-left valign-top"><p class="tableblock">false</p></td>
<td class="tableblock halign-left valign-top"><p class="tableblock">integer (int32)</p></td>
<td class="tableblock halign-left valign-top"></td>
</tr>
<tr>
<td class="tableblock halign-left valign-top"><p class="tableblock">availableReplicas</p></td>
<td class="tableblock halign-left valign-top"><p class="tableblock">The number of available replicas (ready for at least minReadySeconds) for this replica set.</p></td>
<td class="tableblock halign-left valign-top"><p class="tableblock">false</p></td>
<td class="tableblock halign-left valign-top"><p class="tableblock">integer (int32)</p></td>
<td class="tableblock halign-left valign-top"></td>
</tr>
<tr>
<td class="tableblock halign-left valign-top"><p class="tableblock">observedGeneration</p></td>
<td class="tableblock halign-left valign-top"><p class="tableblock">ObservedGeneration reflects the generation of the most recently observed ReplicaSet.</p></td>
<td class="tableblock halign-left valign-top"><p class="tableblock">false</p></td>
<td class="tableblock halign-left valign-top"><p class="tableblock">integer (int64)</p></td>
<td class="tableblock halign-left valign-top"></td>
</tr>
<tr>
<td class="tableblock halign-left valign-top"><p class="tableblock">conditions</p></td>
<td class="tableblock halign-left valign-top"><p class="tableblock">Represents the latest available observations of a replica set&#8217;s current state.</p></td>
<td class="tableblock halign-left valign-top"><p class="tableblock">false</p></td>
<td class="tableblock halign-left valign-top"><p class="tableblock"><a href="#_v1beta1_replicasetcondition">v1beta1.ReplicaSetCondition</a> array</p></td>
<td class="tableblock halign-left valign-top"></td>
</tr>
</tbody>
</table>

</div>
<div class="sect2">
<h3 id="_v1_apiresource">v1.APIResource</h3>
<div class="paragraph">
<p>APIResource specifies the name of a resource and whether it is namespaced.</p>
</div>
<table class="tableblock frame-all grid-all" style="width:100%; ">
<colgroup>
<col style="width:20%;">
<col style="width:20%;">
<col style="width:20%;">
<col style="width:20%;">
<col style="width:20%;"> 
</colgroup>
<thead>
<tr>
<th class="tableblock halign-left valign-top">Name</th>
<th class="tableblock halign-left valign-top">Description</th>
<th class="tableblock halign-left valign-top">Required</th>
<th class="tableblock halign-left valign-top">Schema</th>
<th class="tableblock halign-left valign-top">Default</th>
</tr>
</thead>
<tbody>
<tr>
<td class="tableblock halign-left valign-top"><p class="tableblock">name</p></td>
<td class="tableblock halign-left valign-top"><p class="tableblock">name is the plural name of the resource.</p></td>
<td class="tableblock halign-left valign-top"><p class="tableblock">true</p></td>
<td class="tableblock halign-left valign-top"><p class="tableblock">string</p></td>
<td class="tableblock halign-left valign-top"></td>
</tr>
<tr>
<td class="tableblock halign-left valign-top"><p class="tableblock">singularName</p></td>
<td class="tableblock halign-left valign-top"><p class="tableblock">singularName is the singular name of the resource.  This allows clients to handle plural and singular opaquely. The singularName is more correct for reporting status on a single item and both singular and plural are allowed from the kubectl CLI interface.</p></td>
<td class="tableblock halign-left valign-top"><p class="tableblock">true</p></td>
<td class="tableblock halign-left valign-top"><p class="tableblock">string</p></td>
<td class="tableblock halign-left valign-top"></td>
</tr>
<tr>
<td class="tableblock halign-left valign-top"><p class="tableblock">namespaced</p></td>
<td class="tableblock halign-left valign-top"><p class="tableblock">namespaced indicates if a resource is namespaced or not.</p></td>
<td class="tableblock halign-left valign-top"><p class="tableblock">true</p></td>
<td class="tableblock halign-left valign-top"><p class="tableblock">boolean</p></td>
<td class="tableblock halign-left valign-top"><p class="tableblock">false</p></td>
</tr>
<tr>
<td class="tableblock halign-left valign-top"><p class="tableblock">kind</p></td>
<td class="tableblock halign-left valign-top"><p class="tableblock">kind is the kind for the resource (e.g. <em>Foo</em> is the kind for a resource <em>foo</em>)</p></td>
<td class="tableblock halign-left valign-top"><p class="tableblock">true</p></td>
<td class="tableblock halign-left valign-top"><p class="tableblock">string</p></td>
<td class="tableblock halign-left valign-top"></td>
</tr>
<tr>
<td class="tableblock halign-left valign-top"><p class="tableblock">verbs</p></td>
<td class="tableblock halign-left valign-top"><p class="tableblock">verbs is a list of supported kube verbs (this includes get, list, watch, create, update, patch, delete, deletecollection, and proxy)</p></td>
<td class="tableblock halign-left valign-top"><p class="tableblock">true</p></td>
<td class="tableblock halign-left valign-top"><p class="tableblock">string array</p></td>
<td class="tableblock halign-left valign-top"></td>
</tr>
<tr>
<td class="tableblock halign-left valign-top"><p class="tableblock">shortNames</p></td>
<td class="tableblock halign-left valign-top"><p class="tableblock">shortNames is a list of suggested short names of the resource.</p></td>
<td class="tableblock halign-left valign-top"><p class="tableblock">false</p></td>
<td class="tableblock halign-left valign-top"><p class="tableblock">string array</p></td>
<td class="tableblock halign-left valign-top"></td>
</tr>
</tbody>
</table>

</div>
<div class="sect2">
<h3 id="_v1_nodeselectorrequirement">v1.NodeSelectorRequirement</h3>
<div class="paragraph">
<p>A node selector requirement is a selector that contains values, a key, and an operator that relates the key and values.</p>
</div>
<table class="tableblock frame-all grid-all" style="width:100%; ">
<colgroup>
<col style="width:20%;">
<col style="width:20%;">
<col style="width:20%;">
<col style="width:20%;">
<col style="width:20%;"> 
</colgroup>
<thead>
<tr>
<th class="tableblock halign-left valign-top">Name</th>
<th class="tableblock halign-left valign-top">Description</th>
<th class="tableblock halign-left valign-top">Required</th>
<th class="tableblock halign-left valign-top">Schema</th>
<th class="tableblock halign-left valign-top">Default</th>
</tr>
</thead>
<tbody>
<tr>
<td class="tableblock halign-left valign-top"><p class="tableblock">key</p></td>
<td class="tableblock halign-left valign-top"><p class="tableblock">The label key that the selector applies to.</p></td>
<td class="tableblock halign-left valign-top"><p class="tableblock">true</p></td>
<td class="tableblock halign-left valign-top"><p class="tableblock">string</p></td>
<td class="tableblock halign-left valign-top"></td>
</tr>
<tr>
<td class="tableblock halign-left valign-top"><p class="tableblock">operator</p></td>
<td class="tableblock halign-left valign-top"><p class="tableblock">Represents a key&#8217;s relationship to a set of values. Valid operators are In, NotIn, Exists, DoesNotExist. Gt, and Lt.</p></td>
<td class="tableblock halign-left valign-top"><p class="tableblock">true</p></td>
<td class="tableblock halign-left valign-top"><p class="tableblock">string</p></td>
<td class="tableblock halign-left valign-top"></td>
</tr>
<tr>
<td class="tableblock halign-left valign-top"><p class="tableblock">values</p></td>
<td class="tableblock halign-left valign-top"><p class="tableblock">An array of string values. If the operator is In or NotIn, the values array must be non-empty. If the operator is Exists or DoesNotExist, the values array must be empty. If the operator is Gt or Lt, the values array must have a single element, which will be interpreted as an integer. This array is replaced during a strategic merge patch.</p></td>
<td class="tableblock halign-left valign-top"><p class="tableblock">false</p></td>
<td class="tableblock halign-left valign-top"><p class="tableblock">string array</p></td>
<td class="tableblock halign-left valign-top"></td>
</tr>
</tbody>
</table>

</div>
<div class="sect2">
<h3 id="_v1beta1_replicaset">v1beta1.ReplicaSet</h3>
<div class="paragraph">
<p>ReplicaSet represents the configuration of a ReplicaSet.</p>
</div>
<table class="tableblock frame-all grid-all" style="width:100%; ">
<colgroup>
<col style="width:20%;">
<col style="width:20%;">
<col style="width:20%;">
<col style="width:20%;">
<col style="width:20%;"> 
</colgroup>
<thead>
<tr>
<th class="tableblock halign-left valign-top">Name</th>
<th class="tableblock halign-left valign-top">Description</th>
<th class="tableblock halign-left valign-top">Required</th>
<th class="tableblock halign-left valign-top">Schema</th>
<th class="tableblock halign-left valign-top">Default</th>
</tr>
</thead>
<tbody>
<tr>
<td class="tableblock halign-left valign-top"><p class="tableblock">kind</p></td>
<td class="tableblock halign-left valign-top"><p class="tableblock">Kind is a string value representing the REST resource this object represents. Servers may infer this from the endpoint the client submits requests to. Cannot be updated. In CamelCase. More info: <a href="http://releases.k8s.io/HEAD/docs/devel/api-conventions.md#types-kinds">http://releases.k8s.io/HEAD/docs/devel/api-conventions.md#types-kinds</a></p></td>
<td class="tableblock halign-left valign-top"><p class="tableblock">false</p></td>
<td class="tableblock halign-left valign-top"><p class="tableblock">string</p></td>
<td class="tableblock halign-left valign-top"></td>
</tr>
<tr>
<td class="tableblock halign-left valign-top"><p class="tableblock">apiVersion</p></td>
<td class="tableblock halign-left valign-top"><p class="tableblock">APIVersion defines the versioned schema of this representation of an object. Servers should convert recognized schemas to the latest internal value, and may reject unrecognized values. More info: <a href="http://releases.k8s.io/HEAD/docs/devel/api-conventions.md#resources">http://releases.k8s.io/HEAD/docs/devel/api-conventions.md#resources</a></p></td>
<td class="tableblock halign-left valign-top"><p class="tableblock">false</p></td>
<td class="tableblock halign-left valign-top"><p class="tableblock">string</p></td>
<td class="tableblock halign-left valign-top"></td>
</tr>
<tr>
<td class="tableblock halign-left valign-top"><p class="tableblock">metadata</p></td>
<td class="tableblock halign-left valign-top"><p class="tableblock">If the Labels of a ReplicaSet are empty, they are defaulted to be the same as the Pod(s) that the ReplicaSet manages. Standard object&#8217;s metadata. More info: <a href="http://releases.k8s.io/HEAD/docs/devel/api-conventions.md#metadata">http://releases.k8s.io/HEAD/docs/devel/api-conventions.md#metadata</a></p></td>
<td class="tableblock halign-left valign-top"><p class="tableblock">false</p></td>
<td class="tableblock halign-left valign-top"><p class="tableblock"><a href="#_v1_objectmeta">v1.ObjectMeta</a></p></td>
<td class="tableblock halign-left valign-top"></td>
</tr>
<tr>
<td class="tableblock halign-left valign-top"><p class="tableblock">spec</p></td>
<td class="tableblock halign-left valign-top"><p class="tableblock">Spec defines the specification of the desired behavior of the ReplicaSet. More info: <a href="http://releases.k8s.io/HEAD/docs/devel/api-conventions.md#spec-and-status">http://releases.k8s.io/HEAD/docs/devel/api-conventions.md#spec-and-status</a></p></td>
<td class="tableblock halign-left valign-top"><p class="tableblock">false</p></td>
<td class="tableblock halign-left valign-top"><p class="tableblock"><a href="#_v1beta1_replicasetspec">v1beta1.ReplicaSetSpec</a></p></td>
<td class="tableblock halign-left valign-top"></td>
</tr>
<tr>
<td class="tableblock halign-left valign-top"><p class="tableblock">status</p></td>
<td class="tableblock halign-left valign-top"><p class="tableblock">Status is the most recently observed status of the ReplicaSet. This data may be out of date by some window of time. Populated by the system. Read-only. More info: <a href="http://releases.k8s.io/HEAD/docs/devel/api-conventions.md#spec-and-status">http://releases.k8s.io/HEAD/docs/devel/api-conventions.md#spec-and-status</a></p></td>
<td class="tableblock halign-left valign-top"><p class="tableblock">false</p></td>
<td class="tableblock halign-left valign-top"><p class="tableblock"><a href="#_v1beta1_replicasetstatus">v1beta1.ReplicaSetStatus</a></p></td>
<td class="tableblock halign-left valign-top"></td>
</tr>
</tbody>
</table>

</div>
<div class="sect2">
<h3 id="_v1_hostpathvolumesource">v1.HostPathVolumeSource</h3>
<div class="paragraph">
<p>Represents a host path mapped into a pod. Host path volumes do not support ownership management or SELinux relabeling.</p>
</div>
<table class="tableblock frame-all grid-all" style="width:100%; ">
<colgroup>
<col style="width:20%;">
<col style="width:20%;">
<col style="width:20%;">
<col style="width:20%;">
<col style="width:20%;"> 
</colgroup>
<thead>
<tr>
<th class="tableblock halign-left valign-top">Name</th>
<th class="tableblock halign-left valign-top">Description</th>
<th class="tableblock halign-left valign-top">Required</th>
<th class="tableblock halign-left valign-top">Schema</th>
<th class="tableblock halign-left valign-top">Default</th>
</tr>
</thead>
<tbody>
<tr>
<td class="tableblock halign-left valign-top"><p class="tableblock">path</p></td>
<td class="tableblock halign-left valign-top"><p class="tableblock">Path of the directory on the host. More info: <a href="http://kubernetes.io/docs/user-guide/volumes#hostpath">http://kubernetes.io/docs/user-guide/volumes#hostpath</a></p></td>
<td class="tableblock halign-left valign-top"><p class="tableblock">true</p></td>
<td class="tableblock halign-left valign-top"><p class="tableblock">string</p></td>
<td class="tableblock halign-left valign-top"></td>
</tr>
</tbody>
</table>

</div>
<div class="sect2">
<h3 id="_v1_secretprojection">v1.SecretProjection</h3>
<div class="paragraph">
<p>Adapts a secret into a projected volume.</p>
</div>
<div class="paragraph">
<p>The contents of the target Secret&#8217;s Data field will be presented in a projected volume as files using the keys in the Data field as the file names. Note that this is identical to a secret volume source without the default mode.</p>
</div>
<table class="tableblock frame-all grid-all" style="width:100%; ">
<colgroup>
<col style="width:20%;">
<col style="width:20%;">
<col style="width:20%;">
<col style="width:20%;">
<col style="width:20%;"> 
</colgroup>
<thead>
<tr>
<th class="tableblock halign-left valign-top">Name</th>
<th class="tableblock halign-left valign-top">Description</th>
<th class="tableblock halign-left valign-top">Required</th>
<th class="tableblock halign-left valign-top">Schema</th>
<th class="tableblock halign-left valign-top">Default</th>
</tr>
</thead>
<tbody>
<tr>
<td class="tableblock halign-left valign-top"><p class="tableblock">name</p></td>
<td class="tableblock halign-left valign-top"><p class="tableblock">Name of the referent. More info: <a href="http://kubernetes.io/docs/user-guide/identifiers#names">http://kubernetes.io/docs/user-guide/identifiers#names</a></p></td>
<td class="tableblock halign-left valign-top"><p class="tableblock">false</p></td>
<td class="tableblock halign-left valign-top"><p class="tableblock">string</p></td>
<td class="tableblock halign-left valign-top"></td>
</tr>
<tr>
<td class="tableblock halign-left valign-top"><p class="tableblock">items</p></td>
<td class="tableblock halign-left valign-top"><p class="tableblock">If unspecified, each key-value pair in the Data field of the referenced Secret will be projected into the volume as a file whose name is the key and content is the value. If specified, the listed keys will be projected into the specified paths, and unlisted keys will not be present. If a key is specified which is not present in the Secret, the volume setup will error unless it is marked optional. Paths must be relative and may not contain the <em>..</em> path or start with <em>..</em>.</p></td>
<td class="tableblock halign-left valign-top"><p class="tableblock">false</p></td>
<td class="tableblock halign-left valign-top"><p class="tableblock"><a href="#_v1_keytopath">v1.KeyToPath</a> array</p></td>
<td class="tableblock halign-left valign-top"></td>
</tr>
<tr>
<td class="tableblock halign-left valign-top"><p class="tableblock">optional</p></td>
<td class="tableblock halign-left valign-top"><p class="tableblock">Specify whether the Secret or its key must be defined</p></td>
<td class="tableblock halign-left valign-top"><p class="tableblock">false</p></td>
<td class="tableblock halign-left valign-top"><p class="tableblock">boolean</p></td>
<td class="tableblock halign-left valign-top"><p class="tableblock">false</p></td>
</tr>
</tbody>
</table>

</div>
<div class="sect2">
<h3 id="_v1beta1_daemonset">v1beta1.DaemonSet</h3>
<div class="paragraph">
<p>DaemonSet represents the configuration of a daemon set.</p>
</div>
<table class="tableblock frame-all grid-all" style="width:100%; ">
<colgroup>
<col style="width:20%;">
<col style="width:20%;">
<col style="width:20%;">
<col style="width:20%;">
<col style="width:20%;"> 
</colgroup>
<thead>
<tr>
<th class="tableblock halign-left valign-top">Name</th>
<th class="tableblock halign-left valign-top">Description</th>
<th class="tableblock halign-left valign-top">Required</th>
<th class="tableblock halign-left valign-top">Schema</th>
<th class="tableblock halign-left valign-top">Default</th>
</tr>
</thead>
<tbody>
<tr>
<td class="tableblock halign-left valign-top"><p class="tableblock">kind</p></td>
<td class="tableblock halign-left valign-top"><p class="tableblock">Kind is a string value representing the REST resource this object represents. Servers may infer this from the endpoint the client submits requests to. Cannot be updated. In CamelCase. More info: <a href="http://releases.k8s.io/HEAD/docs/devel/api-conventions.md#types-kinds">http://releases.k8s.io/HEAD/docs/devel/api-conventions.md#types-kinds</a></p></td>
<td class="tableblock halign-left valign-top"><p class="tableblock">false</p></td>
<td class="tableblock halign-left valign-top"><p class="tableblock">string</p></td>
<td class="tableblock halign-left valign-top"></td>
</tr>
<tr>
<td class="tableblock halign-left valign-top"><p class="tableblock">apiVersion</p></td>
<td class="tableblock halign-left valign-top"><p class="tableblock">APIVersion defines the versioned schema of this representation of an object. Servers should convert recognized schemas to the latest internal value, and may reject unrecognized values. More info: <a href="http://releases.k8s.io/HEAD/docs/devel/api-conventions.md#resources">http://releases.k8s.io/HEAD/docs/devel/api-conventions.md#resources</a></p></td>
<td class="tableblock halign-left valign-top"><p class="tableblock">false</p></td>
<td class="tableblock halign-left valign-top"><p class="tableblock">string</p></td>
<td class="tableblock halign-left valign-top"></td>
</tr>
<tr>
<td class="tableblock halign-left valign-top"><p class="tableblock">metadata</p></td>
<td class="tableblock halign-left valign-top"><p class="tableblock">Standard object&#8217;s metadata. More info: <a href="http://releases.k8s.io/HEAD/docs/devel/api-conventions.md#metadata">http://releases.k8s.io/HEAD/docs/devel/api-conventions.md#metadata</a></p></td>
<td class="tableblock halign-left valign-top"><p class="tableblock">false</p></td>
<td class="tableblock halign-left valign-top"><p class="tableblock"><a href="#_v1_objectmeta">v1.ObjectMeta</a></p></td>
<td class="tableblock halign-left valign-top"></td>
</tr>
<tr>
<td class="tableblock halign-left valign-top"><p class="tableblock">spec</p></td>
<td class="tableblock halign-left valign-top"><p class="tableblock">The desired behavior of this daemon set. More info: <a href="http://releases.k8s.io/HEAD/docs/devel/api-conventions.md#spec-and-status">http://releases.k8s.io/HEAD/docs/devel/api-conventions.md#spec-and-status</a></p></td>
<td class="tableblock halign-left valign-top"><p class="tableblock">false</p></td>
<td class="tableblock halign-left valign-top"><p class="tableblock"><a href="#_v1beta1_daemonsetspec">v1beta1.DaemonSetSpec</a></p></td>
<td class="tableblock halign-left valign-top"></td>
</tr>
<tr>
<td class="tableblock halign-left valign-top"><p class="tableblock">status</p></td>
<td class="tableblock halign-left valign-top"><p class="tableblock">The current status of this daemon set. This data may be out of date by some window of time. Populated by the system. Read-only. More info: <a href="http://releases.k8s.io/HEAD/docs/devel/api-conventions.md#spec-and-status">http://releases.k8s.io/HEAD/docs/devel/api-conventions.md#spec-and-status</a></p></td>
<td class="tableblock halign-left valign-top"><p class="tableblock">false</p></td>
<td class="tableblock halign-left valign-top"><p class="tableblock"><a href="#_v1beta1_daemonsetstatus">v1beta1.DaemonSetStatus</a></p></td>
<td class="tableblock halign-left valign-top"></td>
</tr>
</tbody>
</table>

</div>
<div class="sect2">
<h3 id="_v1_cindervolumesource">v1.CinderVolumeSource</h3>
<div class="paragraph">
<p>Represents a cinder volume resource in Openstack. A Cinder volume must exist before mounting to a container. The volume must also be in the same region as the kubelet. Cinder volumes support ownership management and SELinux relabeling.</p>
</div>
<table class="tableblock frame-all grid-all" style="width:100%; ">
<colgroup>
<col style="width:20%;">
<col style="width:20%;">
<col style="width:20%;">
<col style="width:20%;">
<col style="width:20%;"> 
</colgroup>
<thead>
<tr>
<th class="tableblock halign-left valign-top">Name</th>
<th class="tableblock halign-left valign-top">Description</th>
<th class="tableblock halign-left valign-top">Required</th>
<th class="tableblock halign-left valign-top">Schema</th>
<th class="tableblock halign-left valign-top">Default</th>
</tr>
</thead>
<tbody>
<tr>
<td class="tableblock halign-left valign-top"><p class="tableblock">volumeID</p></td>
<td class="tableblock halign-left valign-top"><p class="tableblock">volume id used to identify the volume in cinder More info: <a href="http://releases.k8s.io/HEAD/examples/mysql-cinder-pd/README.md">http://releases.k8s.io/HEAD/examples/mysql-cinder-pd/README.md</a></p></td>
<td class="tableblock halign-left valign-top"><p class="tableblock">true</p></td>
<td class="tableblock halign-left valign-top"><p class="tableblock">string</p></td>
<td class="tableblock halign-left valign-top"></td>
</tr>
<tr>
<td class="tableblock halign-left valign-top"><p class="tableblock">fsType</p></td>
<td class="tableblock halign-left valign-top"><p class="tableblock">Filesystem type to mount. Must be a filesystem type supported by the host operating system. Examples: "ext4", "xfs", "ntfs". Implicitly inferred to be "ext4" if unspecified. More info: <a href="http://releases.k8s.io/HEAD/examples/mysql-cinder-pd/README.md">http://releases.k8s.io/HEAD/examples/mysql-cinder-pd/README.md</a></p></td>
<td class="tableblock halign-left valign-top"><p class="tableblock">false</p></td>
<td class="tableblock halign-left valign-top"><p class="tableblock">string</p></td>
<td class="tableblock halign-left valign-top"></td>
</tr>
<tr>
<td class="tableblock halign-left valign-top"><p class="tableblock">readOnly</p></td>
<td class="tableblock halign-left valign-top"><p class="tableblock">Optional: Defaults to false (read/write). ReadOnly here will force the ReadOnly setting in VolumeMounts. More info: <a href="http://releases.k8s.io/HEAD/examples/mysql-cinder-pd/README.md">http://releases.k8s.io/HEAD/examples/mysql-cinder-pd/README.md</a></p></td>
<td class="tableblock halign-left valign-top"><p class="tableblock">false</p></td>
<td class="tableblock halign-left valign-top"><p class="tableblock">boolean</p></td>
<td class="tableblock halign-left valign-top"><p class="tableblock">false</p></td>
</tr>
</tbody>
</table>

</div>
<div class="sect2">
<h3 id="_v1_securitycontext">v1.SecurityContext</h3>
<div class="paragraph">
<p>SecurityContext holds security configuration that will be applied to a container. Some fields are present in both SecurityContext and PodSecurityContext.  When both are set, the values in SecurityContext take precedence.</p>
</div>
<table class="tableblock frame-all grid-all" style="width:100%; ">
<colgroup>
<col style="width:20%;">
<col style="width:20%;">
<col style="width:20%;">
<col style="width:20%;">
<col style="width:20%;"> 
</colgroup>
<thead>
<tr>
<th class="tableblock halign-left valign-top">Name</th>
<th class="tableblock halign-left valign-top">Description</th>
<th class="tableblock halign-left valign-top">Required</th>
<th class="tableblock halign-left valign-top">Schema</th>
<th class="tableblock halign-left valign-top">Default</th>
</tr>
</thead>
<tbody>
<tr>
<td class="tableblock halign-left valign-top"><p class="tableblock">capabilities</p></td>
<td class="tableblock halign-left valign-top"><p class="tableblock">The capabilities to add/drop when running containers. Defaults to the default set of capabilities granted by the container runtime.</p></td>
<td class="tableblock halign-left valign-top"><p class="tableblock">false</p></td>
<td class="tableblock halign-left valign-top"><p class="tableblock"><a href="#_v1_capabilities">v1.Capabilities</a></p></td>
<td class="tableblock halign-left valign-top"></td>
</tr>
<tr>
<td class="tableblock halign-left valign-top"><p class="tableblock">privileged</p></td>
<td class="tableblock halign-left valign-top"><p class="tableblock">Run container in privileged mode. Processes in privileged containers are essentially equivalent to root on the host. Defaults to false.</p></td>
<td class="tableblock halign-left valign-top"><p class="tableblock">false</p></td>
<td class="tableblock halign-left valign-top"><p class="tableblock">boolean</p></td>
<td class="tableblock halign-left valign-top"><p class="tableblock">false</p></td>
</tr>
<tr>
<td class="tableblock halign-left valign-top"><p class="tableblock">seLinuxOptions</p></td>
<td class="tableblock halign-left valign-top"><p class="tableblock">The SELinux context to be applied to the container. If unspecified, the container runtime will allocate a random SELinux context for each container.  May also be set in PodSecurityContext.  If set in both SecurityContext and PodSecurityContext, the value specified in SecurityContext takes precedence.</p></td>
<td class="tableblock halign-left valign-top"><p class="tableblock">false</p></td>
<td class="tableblock halign-left valign-top"><p class="tableblock"><a href="#_v1_selinuxoptions">v1.SELinuxOptions</a></p></td>
<td class="tableblock halign-left valign-top"></td>
</tr>
<tr>
<td class="tableblock halign-left valign-top"><p class="tableblock">runAsUser</p></td>
<td class="tableblock halign-left valign-top"><p class="tableblock">The UID to run the entrypoint of the container process. Defaults to user specified in image metadata if unspecified. May also be set in PodSecurityContext.  If set in both SecurityContext and PodSecurityContext, the value specified in SecurityContext takes precedence.</p></td>
<td class="tableblock halign-left valign-top"><p class="tableblock">false</p></td>
<td class="tableblock halign-left valign-top"><p class="tableblock">integer (int64)</p></td>
<td class="tableblock halign-left valign-top"></td>
</tr>
<tr>
<td class="tableblock halign-left valign-top"><p class="tableblock">runAsNonRoot</p></td>
<td class="tableblock halign-left valign-top"><p class="tableblock">Indicates that the container must run as a non-root user. If true, the Kubelet will validate the image at runtime to ensure that it does not run as UID 0 (root) and fail to start the container if it does. If unset or false, no such validation will be performed. May also be set in PodSecurityContext.  If set in both SecurityContext and PodSecurityContext, the value specified in SecurityContext takes precedence.</p></td>
<td class="tableblock halign-left valign-top"><p class="tableblock">false</p></td>
<td class="tableblock halign-left valign-top"><p class="tableblock">boolean</p></td>
<td class="tableblock halign-left valign-top"><p class="tableblock">false</p></td>
</tr>
<tr>
<td class="tableblock halign-left valign-top"><p class="tableblock">readOnlyRootFilesystem</p></td>
<td class="tableblock halign-left valign-top"><p class="tableblock">Whether this container has a read-only root filesystem. Default is false.</p></td>
<td class="tableblock halign-left valign-top"><p class="tableblock">false</p></td>
<td class="tableblock halign-left valign-top"><p class="tableblock">boolean</p></td>
<td class="tableblock halign-left valign-top"><p class="tableblock">false</p></td>
</tr>
</tbody>
</table>

</div>
<div class="sect2">
<h3 id="_v1_protocol">v1.Protocol</h3>

</div>
<div class="sect2">
<h3 id="_v1_awselasticblockstorevolumesource">v1.AWSElasticBlockStoreVolumeSource</h3>
<div class="paragraph">
<p>Represents a Persistent Disk resource in AWS.</p>
</div>
<div class="paragraph">
<p>An AWS EBS disk must exist before mounting to a container. The disk must also be in the same AWS zone as the kubelet. An AWS EBS disk can only be mounted as read/write once. AWS EBS volumes support ownership management and SELinux relabeling.</p>
</div>
<table class="tableblock frame-all grid-all" style="width:100%; ">
<colgroup>
<col style="width:20%;">
<col style="width:20%;">
<col style="width:20%;">
<col style="width:20%;">
<col style="width:20%;"> 
</colgroup>
<thead>
<tr>
<th class="tableblock halign-left valign-top">Name</th>
<th class="tableblock halign-left valign-top">Description</th>
<th class="tableblock halign-left valign-top">Required</th>
<th class="tableblock halign-left valign-top">Schema</th>
<th class="tableblock halign-left valign-top">Default</th>
</tr>
</thead>
<tbody>
<tr>
<td class="tableblock halign-left valign-top"><p class="tableblock">volumeID</p></td>
<td class="tableblock halign-left valign-top"><p class="tableblock">Unique ID of the persistent disk resource in AWS (Amazon EBS volume). More info: <a href="http://kubernetes.io/docs/user-guide/volumes#awselasticblockstore">http://kubernetes.io/docs/user-guide/volumes#awselasticblockstore</a></p></td>
<td class="tableblock halign-left valign-top"><p class="tableblock">true</p></td>
<td class="tableblock halign-left valign-top"><p class="tableblock">string</p></td>
<td class="tableblock halign-left valign-top"></td>
</tr>
<tr>
<td class="tableblock halign-left valign-top"><p class="tableblock">fsType</p></td>
<td class="tableblock halign-left valign-top"><p class="tableblock">Filesystem type of the volume that you want to mount. Tip: Ensure that the filesystem type is supported by the host operating system. Examples: "ext4", "xfs", "ntfs". Implicitly inferred to be "ext4" if unspecified. More info: <a href="http://kubernetes.io/docs/user-guide/volumes#awselasticblockstore">http://kubernetes.io/docs/user-guide/volumes#awselasticblockstore</a></p></td>
<td class="tableblock halign-left valign-top"><p class="tableblock">false</p></td>
<td class="tableblock halign-left valign-top"><p class="tableblock">string</p></td>
<td class="tableblock halign-left valign-top"></td>
</tr>
<tr>
<td class="tableblock halign-left valign-top"><p class="tableblock">partition</p></td>
<td class="tableblock halign-left valign-top"><p class="tableblock">The partition in the volume that you want to mount. If omitted, the default is to mount by volume name. Examples: For volume /dev/sda1, you specify the partition as "1". Similarly, the volume partition for /dev/sda is "0" (or you can leave the property empty).</p></td>
<td class="tableblock halign-left valign-top"><p class="tableblock">false</p></td>
<td class="tableblock halign-left valign-top"><p class="tableblock">integer (int32)</p></td>
<td class="tableblock halign-left valign-top"></td>
</tr>
<tr>
<td class="tableblock halign-left valign-top"><p class="tableblock">readOnly</p></td>
<td class="tableblock halign-left valign-top"><p class="tableblock">Specify "true" to force and set the ReadOnly property in VolumeMounts to "true". If omitted, the default is "false". More info: <a href="http://kubernetes.io/docs/user-guide/volumes#awselasticblockstore">http://kubernetes.io/docs/user-guide/volumes#awselasticblockstore</a></p></td>
<td class="tableblock halign-left valign-top"><p class="tableblock">false</p></td>
<td class="tableblock halign-left valign-top"><p class="tableblock">boolean</p></td>
<td class="tableblock halign-left valign-top"><p class="tableblock">false</p></td>
</tr>
</tbody>
</table>

</div>
<div class="sect2">
<h3 id="_v1_quobytevolumesource">v1.QuobyteVolumeSource</h3>
<div class="paragraph">
<p>Represents a Quobyte mount that lasts the lifetime of a pod. Quobyte volumes do not support ownership management or SELinux relabeling.</p>
</div>
<table class="tableblock frame-all grid-all" style="width:100%; ">
<colgroup>
<col style="width:20%;">
<col style="width:20%;">
<col style="width:20%;">
<col style="width:20%;">
<col style="width:20%;"> 
</colgroup>
<thead>
<tr>
<th class="tableblock halign-left valign-top">Name</th>
<th class="tableblock halign-left valign-top">Description</th>
<th class="tableblock halign-left valign-top">Required</th>
<th class="tableblock halign-left valign-top">Schema</th>
<th class="tableblock halign-left valign-top">Default</th>
</tr>
</thead>
<tbody>
<tr>
<td class="tableblock halign-left valign-top"><p class="tableblock">registry</p></td>
<td class="tableblock halign-left valign-top"><p class="tableblock">Registry represents a single or multiple Quobyte Registry services specified as a string as host:port pair (multiple entries are separated with commas) which acts as the central registry for volumes</p></td>
<td class="tableblock halign-left valign-top"><p class="tableblock">true</p></td>
<td class="tableblock halign-left valign-top"><p class="tableblock">string</p></td>
<td class="tableblock halign-left valign-top"></td>
</tr>
<tr>
<td class="tableblock halign-left valign-top"><p class="tableblock">volume</p></td>
<td class="tableblock halign-left valign-top"><p class="tableblock">Volume is a string that references an already created Quobyte volume by name.</p></td>
<td class="tableblock halign-left valign-top"><p class="tableblock">true</p></td>
<td class="tableblock halign-left valign-top"><p class="tableblock">string</p></td>
<td class="tableblock halign-left valign-top"></td>
</tr>
<tr>
<td class="tableblock halign-left valign-top"><p class="tableblock">readOnly</p></td>
<td class="tableblock halign-left valign-top"><p class="tableblock">ReadOnly here will force the Quobyte volume to be mounted with read-only permissions. Defaults to false.</p></td>
<td class="tableblock halign-left valign-top"><p class="tableblock">false</p></td>
<td class="tableblock halign-left valign-top"><p class="tableblock">boolean</p></td>
<td class="tableblock halign-left valign-top"><p class="tableblock">false</p></td>
</tr>
<tr>
<td class="tableblock halign-left valign-top"><p class="tableblock">user</p></td>
<td class="tableblock halign-left valign-top"><p class="tableblock">User to map volume access to Defaults to serivceaccount user</p></td>
<td class="tableblock halign-left valign-top"><p class="tableblock">false</p></td>
<td class="tableblock halign-left valign-top"><p class="tableblock">string</p></td>
<td class="tableblock halign-left valign-top"></td>
</tr>
<tr>
<td class="tableblock halign-left valign-top"><p class="tableblock">group</p></td>
<td class="tableblock halign-left valign-top"><p class="tableblock">Group to map volume access to Default is no group</p></td>
<td class="tableblock halign-left valign-top"><p class="tableblock">false</p></td>
<td class="tableblock halign-left valign-top"><p class="tableblock">string</p></td>
<td class="tableblock halign-left valign-top"></td>
</tr>
</tbody>
</table>

</div>
<div class="sect2">
<h3 id="_v1beta1_hostportrange">v1beta1.HostPortRange</h3>
<div class="paragraph">
<p>Host Port Range defines a range of host ports that will be enabled by a policy for pods to use.  It requires both the start and end to be defined.</p>
</div>
<table class="tableblock frame-all grid-all" style="width:100%; ">
<colgroup>
<col style="width:20%;">
<col style="width:20%;">
<col style="width:20%;">
<col style="width:20%;">
<col style="width:20%;"> 
</colgroup>
<thead>
<tr>
<th class="tableblock halign-left valign-top">Name</th>
<th class="tableblock halign-left valign-top">Description</th>
<th class="tableblock halign-left valign-top">Required</th>
<th class="tableblock halign-left valign-top">Schema</th>
<th class="tableblock halign-left valign-top">Default</th>
</tr>
</thead>
<tbody>
<tr>
<td class="tableblock halign-left valign-top"><p class="tableblock">min</p></td>
<td class="tableblock halign-left valign-top"><p class="tableblock">min is the start of the range, inclusive.</p></td>
<td class="tableblock halign-left valign-top"><p class="tableblock">true</p></td>
<td class="tableblock halign-left valign-top"><p class="tableblock">integer (int32)</p></td>
<td class="tableblock halign-left valign-top"></td>
</tr>
<tr>
<td class="tableblock halign-left valign-top"><p class="tableblock">max</p></td>
<td class="tableblock halign-left valign-top"><p class="tableblock">max is the end of the range, inclusive.</p></td>
<td class="tableblock halign-left valign-top"><p class="tableblock">true</p></td>
<td class="tableblock halign-left valign-top"><p class="tableblock">integer (int32)</p></td>
<td class="tableblock halign-left valign-top"></td>
</tr>
</tbody>
</table>

</div>
<div class="sect2">
<h3 id="_v1_watchevent">v1.WatchEvent</h3>
<table class="tableblock frame-all grid-all" style="width:100%; ">
<colgroup>
<col style="width:20%;">
<col style="width:20%;">
<col style="width:20%;">
<col style="width:20%;">
<col style="width:20%;"> 
</colgroup>
<thead>
<tr>
<th class="tableblock halign-left valign-top">Name</th>
<th class="tableblock halign-left valign-top">Description</th>
<th class="tableblock halign-left valign-top">Required</th>
<th class="tableblock halign-left valign-top">Schema</th>
<th class="tableblock halign-left valign-top">Default</th>
</tr>
</thead>
<tbody>
<tr>
<td class="tableblock halign-left valign-top"><p class="tableblock">type</p></td>
<td class="tableblock halign-left valign-top"></td>
<td class="tableblock halign-left valign-top"><p class="tableblock">true</p></td>
<td class="tableblock halign-left valign-top"><p class="tableblock">string</p></td>
<td class="tableblock halign-left valign-top"></td>
</tr>
<tr>
<td class="tableblock halign-left valign-top"><p class="tableblock">object</p></td>
<td class="tableblock halign-left valign-top"></td>
<td class="tableblock halign-left valign-top"><p class="tableblock">true</p></td>
<td class="tableblock halign-left valign-top"><p class="tableblock">string</p></td>
<td class="tableblock halign-left valign-top"></td>
</tr>
</tbody>
</table>

</div>
<div class="sect2">
<h3 id="_v1_labelselectorrequirement">v1.LabelSelectorRequirement</h3>
<div class="paragraph">
<p>A label selector requirement is a selector that contains values, a key, and an operator that relates the key and values.</p>
</div>
<table class="tableblock frame-all grid-all" style="width:100%; ">
<colgroup>
<col style="width:20%;">
<col style="width:20%;">
<col style="width:20%;">
<col style="width:20%;">
<col style="width:20%;"> 
</colgroup>
<thead>
<tr>
<th class="tableblock halign-left valign-top">Name</th>
<th class="tableblock halign-left valign-top">Description</th>
<th class="tableblock halign-left valign-top">Required</th>
<th class="tableblock halign-left valign-top">Schema</th>
<th class="tableblock halign-left valign-top">Default</th>
</tr>
</thead>
<tbody>
<tr>
<td class="tableblock halign-left valign-top"><p class="tableblock">key</p></td>
<td class="tableblock halign-left valign-top"><p class="tableblock">key is the label key that the selector applies to.</p></td>
<td class="tableblock halign-left valign-top"><p class="tableblock">true</p></td>
<td class="tableblock halign-left valign-top"><p class="tableblock">string</p></td>
<td class="tableblock halign-left valign-top"></td>
</tr>
<tr>
<td class="tableblock halign-left valign-top"><p class="tableblock">operator</p></td>
<td class="tableblock halign-left valign-top"><p class="tableblock">operator represents a key&#8217;s relationship to a set of values. Valid operators ard In, NotIn, Exists and DoesNotExist.</p></td>
<td class="tableblock halign-left valign-top"><p class="tableblock">true</p></td>
<td class="tableblock halign-left valign-top"><p class="tableblock">string</p></td>
<td class="tableblock halign-left valign-top"></td>
</tr>
<tr>
<td class="tableblock halign-left valign-top"><p class="tableblock">values</p></td>
<td class="tableblock halign-left valign-top"><p class="tableblock">values is an array of string values. If the operator is In or NotIn, the values array must be non-empty. If the operator is Exists or DoesNotExist, the values array must be empty. This array is replaced during a strategic merge patch.</p></td>
<td class="tableblock halign-left valign-top"><p class="tableblock">false</p></td>
<td class="tableblock halign-left valign-top"><p class="tableblock">string array</p></td>
<td class="tableblock halign-left valign-top"></td>
</tr>
</tbody>
</table>

</div>
<div class="sect2">
<h3 id="_v1_envvar">v1.EnvVar</h3>
<div class="paragraph">
<p>EnvVar represents an environment variable present in a Container.</p>
</div>
<table class="tableblock frame-all grid-all" style="width:100%; ">
<colgroup>
<col style="width:20%;">
<col style="width:20%;">
<col style="width:20%;">
<col style="width:20%;">
<col style="width:20%;"> 
</colgroup>
<thead>
<tr>
<th class="tableblock halign-left valign-top">Name</th>
<th class="tableblock halign-left valign-top">Description</th>
<th class="tableblock halign-left valign-top">Required</th>
<th class="tableblock halign-left valign-top">Schema</th>
<th class="tableblock halign-left valign-top">Default</th>
</tr>
</thead>
<tbody>
<tr>
<td class="tableblock halign-left valign-top"><p class="tableblock">name</p></td>
<td class="tableblock halign-left valign-top"><p class="tableblock">Name of the environment variable. Must be a C_IDENTIFIER.</p></td>
<td class="tableblock halign-left valign-top"><p class="tableblock">true</p></td>
<td class="tableblock halign-left valign-top"><p class="tableblock">string</p></td>
<td class="tableblock halign-left valign-top"></td>
</tr>
<tr>
<td class="tableblock halign-left valign-top"><p class="tableblock">value</p></td>
<td class="tableblock halign-left valign-top"><p class="tableblock">Variable references $(VAR_NAME) are expanded using the previous defined environment variables in the container and any service environment variables. If a variable cannot be resolved, the reference in the input string will be unchanged. The $(VAR_NAME) syntax can be escaped with a double $$, ie: $$(VAR_NAME). Escaped references will never be expanded, regardless of whether the variable exists or not. Defaults to "".</p></td>
<td class="tableblock halign-left valign-top"><p class="tableblock">false</p></td>
<td class="tableblock halign-left valign-top"><p class="tableblock">string</p></td>
<td class="tableblock halign-left valign-top"></td>
</tr>
<tr>
<td class="tableblock halign-left valign-top"><p class="tableblock">valueFrom</p></td>
<td class="tableblock halign-left valign-top"><p class="tableblock">Source for the environment variable&#8217;s value. Cannot be used if value is not empty.</p></td>
<td class="tableblock halign-left valign-top"><p class="tableblock">false</p></td>
<td class="tableblock halign-left valign-top"><p class="tableblock"><a href="#_v1_envvarsource">v1.EnvVarSource</a></p></td>
<td class="tableblock halign-left valign-top"></td>
</tr>
</tbody>
</table>

</div>
<div class="sect2">
<h3 id="_v1_resourcerequirements">v1.ResourceRequirements</h3>
<div class="paragraph">
<p>ResourceRequirements describes the compute resource requirements.</p>
</div>
<table class="tableblock frame-all grid-all" style="width:100%; ">
<colgroup>
<col style="width:20%;">
<col style="width:20%;">
<col style="width:20%;">
<col style="width:20%;">
<col style="width:20%;"> 
</colgroup>
<thead>
<tr>
<th class="tableblock halign-left valign-top">Name</th>
<th class="tableblock halign-left valign-top">Description</th>
<th class="tableblock halign-left valign-top">Required</th>
<th class="tableblock halign-left valign-top">Schema</th>
<th class="tableblock halign-left valign-top">Default</th>
</tr>
</thead>
<tbody>
<tr>
<td class="tableblock halign-left valign-top"><p class="tableblock">limits</p></td>
<td class="tableblock halign-left valign-top"><p class="tableblock">Limits describes the maximum amount of compute resources allowed. More info: <a href="http://kubernetes.io/docs/user-guide/compute-resources/">http://kubernetes.io/docs/user-guide/compute-resources/</a></p></td>
<td class="tableblock halign-left valign-top"><p class="tableblock">false</p></td>
<td class="tableblock halign-left valign-top"><p class="tableblock">object</p></td>
<td class="tableblock halign-left valign-top"></td>
</tr>
<tr>
<td class="tableblock halign-left valign-top"><p class="tableblock">requests</p></td>
<td class="tableblock halign-left valign-top"><p class="tableblock">Requests describes the minimum amount of compute resources required. If Requests is omitted for a container, it defaults to Limits if that is explicitly specified, otherwise to an implementation-defined value. More info: <a href="http://kubernetes.io/docs/user-guide/compute-resources/">http://kubernetes.io/docs/user-guide/compute-resources/</a></p></td>
<td class="tableblock halign-left valign-top"><p class="tableblock">false</p></td>
<td class="tableblock halign-left valign-top"><p class="tableblock">object</p></td>
<td class="tableblock halign-left valign-top"></td>
</tr>
</tbody>
</table>

</div>
<div class="sect2">
<h3 id="_v1_podtemplatespec">v1.PodTemplateSpec</h3>
<div class="paragraph">
<p>PodTemplateSpec describes the data a pod should have when created from a template</p>
</div>
<table class="tableblock frame-all grid-all" style="width:100%; ">
<colgroup>
<col style="width:20%;">
<col style="width:20%;">
<col style="width:20%;">
<col style="width:20%;">
<col style="width:20%;"> 
</colgroup>
<thead>
<tr>
<th class="tableblock halign-left valign-top">Name</th>
<th class="tableblock halign-left valign-top">Description</th>
<th class="tableblock halign-left valign-top">Required</th>
<th class="tableblock halign-left valign-top">Schema</th>
<th class="tableblock halign-left valign-top">Default</th>
</tr>
</thead>
<tbody>
<tr>
<td class="tableblock halign-left valign-top"><p class="tableblock">metadata</p></td>
<td class="tableblock halign-left valign-top"><p class="tableblock">Standard object&#8217;s metadata. More info: <a href="http://releases.k8s.io/HEAD/docs/devel/api-conventions.md#metadata">http://releases.k8s.io/HEAD/docs/devel/api-conventions.md#metadata</a></p></td>
<td class="tableblock halign-left valign-top"><p class="tableblock">false</p></td>
<td class="tableblock halign-left valign-top"><p class="tableblock"><a href="#_v1_objectmeta">v1.ObjectMeta</a></p></td>
<td class="tableblock halign-left valign-top"></td>
</tr>
<tr>
<td class="tableblock halign-left valign-top"><p class="tableblock">spec</p></td>
<td class="tableblock halign-left valign-top"><p class="tableblock">Specification of the desired behavior of the pod. More info: <a href="http://releases.k8s.io/HEAD/docs/devel/api-conventions.md#spec-and-status">http://releases.k8s.io/HEAD/docs/devel/api-conventions.md#spec-and-status</a></p></td>
<td class="tableblock halign-left valign-top"><p class="tableblock">false</p></td>
<td class="tableblock halign-left valign-top"><p class="tableblock"><a href="#_v1_podspec">v1.PodSpec</a></p></td>
<td class="tableblock halign-left valign-top"></td>
</tr>
</tbody>
</table>

</div>
<div class="sect2">
<h3 id="_v1_nodeselector">v1.NodeSelector</h3>
<div class="paragraph">
<p>A node selector represents the union of the results of one or more label queries over a set of nodes; that is, it represents the OR of the selectors represented by the node selector terms.</p>
</div>
<table class="tableblock frame-all grid-all" style="width:100%; ">
<colgroup>
<col style="width:20%;">
<col style="width:20%;">
<col style="width:20%;">
<col style="width:20%;">
<col style="width:20%;"> 
</colgroup>
<thead>
<tr>
<th class="tableblock halign-left valign-top">Name</th>
<th class="tableblock halign-left valign-top">Description</th>
<th class="tableblock halign-left valign-top">Required</th>
<th class="tableblock halign-left valign-top">Schema</th>
<th class="tableblock halign-left valign-top">Default</th>
</tr>
</thead>
<tbody>
<tr>
<td class="tableblock halign-left valign-top"><p class="tableblock">nodeSelectorTerms</p></td>
<td class="tableblock halign-left valign-top"><p class="tableblock">Required. A list of node selector terms. The terms are ORed.</p></td>
<td class="tableblock halign-left valign-top"><p class="tableblock">true</p></td>
<td class="tableblock halign-left valign-top"><p class="tableblock"><a href="#_v1_nodeselectorterm">v1.NodeSelectorTerm</a> array</p></td>
<td class="tableblock halign-left valign-top"></td>
</tr>
</tbody>
</table>

</div>
<div class="sect2">
<h3 id="_v1beta1_networkpolicyport">v1beta1.NetworkPolicyPort</h3>
<table class="tableblock frame-all grid-all" style="width:100%; ">
<colgroup>
<col style="width:20%;">
<col style="width:20%;">
<col style="width:20%;">
<col style="width:20%;">
<col style="width:20%;"> 
</colgroup>
<thead>
<tr>
<th class="tableblock halign-left valign-top">Name</th>
<th class="tableblock halign-left valign-top">Description</th>
<th class="tableblock halign-left valign-top">Required</th>
<th class="tableblock halign-left valign-top">Schema</th>
<th class="tableblock halign-left valign-top">Default</th>
</tr>
</thead>
<tbody>
<tr>
<td class="tableblock halign-left valign-top"><p class="tableblock">protocol</p></td>
<td class="tableblock halign-left valign-top"><p class="tableblock">Optional.  The protocol (TCP or UDP) which traffic must match. If not specified, this field defaults to TCP.</p></td>
<td class="tableblock halign-left valign-top"><p class="tableblock">false</p></td>
<td class="tableblock halign-left valign-top"><p class="tableblock"><a href="#_v1_protocol">v1.Protocol</a></p></td>
<td class="tableblock halign-left valign-top"></td>
</tr>
<tr>
<td class="tableblock halign-left valign-top"><p class="tableblock">port</p></td>
<td class="tableblock halign-left valign-top"><p class="tableblock">If specified, the port on the given protocol.  This can either be a numerical or named port on a pod.  If this field is not provided, this matches all port names and numbers. If present, only traffic on the specified protocol AND port will be matched.</p></td>
<td class="tableblock halign-left valign-top"><p class="tableblock">false</p></td>
<td class="tableblock halign-left valign-top"><p class="tableblock">string</p></td>
<td class="tableblock halign-left valign-top"></td>
</tr>
</tbody>
</table>

</div>
<div class="sect2">
<h3 id="_v1_patch">v1.Patch</h3>
<div class="paragraph">
<p>Patch is provided to give a concrete name and type to the Kubernetes PATCH request body.</p>
</div>
</div>
<div class="sect2">
<h3 id="_v1beta1_podsecuritypolicyspec">v1beta1.PodSecurityPolicySpec</h3>
<div class="paragraph">
<p>Pod Security Policy Spec defines the policy enforced.</p>
</div>
<table class="tableblock frame-all grid-all" style="width:100%; ">
<colgroup>
<col style="width:20%;">
<col style="width:20%;">
<col style="width:20%;">
<col style="width:20%;">
<col style="width:20%;"> 
</colgroup>
<thead>
<tr>
<th class="tableblock halign-left valign-top">Name</th>
<th class="tableblock halign-left valign-top">Description</th>
<th class="tableblock halign-left valign-top">Required</th>
<th class="tableblock halign-left valign-top">Schema</th>
<th class="tableblock halign-left valign-top">Default</th>
</tr>
</thead>
<tbody>
<tr>
<td class="tableblock halign-left valign-top"><p class="tableblock">privileged</p></td>
<td class="tableblock halign-left valign-top"><p class="tableblock">privileged determines if a pod can request to be run as privileged.</p></td>
<td class="tableblock halign-left valign-top"><p class="tableblock">false</p></td>
<td class="tableblock halign-left valign-top"><p class="tableblock">boolean</p></td>
<td class="tableblock halign-left valign-top"><p class="tableblock">false</p></td>
</tr>
<tr>
<td class="tableblock halign-left valign-top"><p class="tableblock">defaultAddCapabilities</p></td>
<td class="tableblock halign-left valign-top"><p class="tableblock">DefaultAddCapabilities is the default set of capabilities that will be added to the container unless the pod spec specifically drops the capability.  You may not list a capabiility in both DefaultAddCapabilities and RequiredDropCapabilities.</p></td>
<td class="tableblock halign-left valign-top"><p class="tableblock">false</p></td>
<td class="tableblock halign-left valign-top"><p class="tableblock"><a href="#_v1_capability">v1.Capability</a> array</p></td>
<td class="tableblock halign-left valign-top"></td>
</tr>
<tr>
<td class="tableblock halign-left valign-top"><p class="tableblock">requiredDropCapabilities</p></td>
<td class="tableblock halign-left valign-top"><p class="tableblock">RequiredDropCapabilities are the capabilities that will be dropped from the container.  These are required to be dropped and cannot be added.</p></td>
<td class="tableblock halign-left valign-top"><p class="tableblock">false</p></td>
<td class="tableblock halign-left valign-top"><p class="tableblock"><a href="#_v1_capability">v1.Capability</a> array</p></td>
<td class="tableblock halign-left valign-top"></td>
</tr>
<tr>
<td class="tableblock halign-left valign-top"><p class="tableblock">allowedCapabilities</p></td>
<td class="tableblock halign-left valign-top"><p class="tableblock">AllowedCapabilities is a list of capabilities that can be requested to add to the container. Capabilities in this field may be added at the pod author&#8217;s discretion. You must not list a capability in both AllowedCapabilities and RequiredDropCapabilities.</p></td>
<td class="tableblock halign-left valign-top"><p class="tableblock">false</p></td>
<td class="tableblock halign-left valign-top"><p class="tableblock"><a href="#_v1_capability">v1.Capability</a> array</p></td>
<td class="tableblock halign-left valign-top"></td>
</tr>
<tr>
<td class="tableblock halign-left valign-top"><p class="tableblock">volumes</p></td>
<td class="tableblock halign-left valign-top"><p class="tableblock">volumes is a white list of allowed volume plugins.  Empty indicates that all plugins may be used.</p></td>
<td class="tableblock halign-left valign-top"><p class="tableblock">false</p></td>
<td class="tableblock halign-left valign-top"><p class="tableblock"><a href="#_v1beta1_fstype">v1beta1.FSType</a> array</p></td>
<td class="tableblock halign-left valign-top"></td>
</tr>
<tr>
<td class="tableblock halign-left valign-top"><p class="tableblock">hostNetwork</p></td>
<td class="tableblock halign-left valign-top"><p class="tableblock">hostNetwork determines if the policy allows the use of HostNetwork in the pod spec.</p></td>
<td class="tableblock halign-left valign-top"><p class="tableblock">false</p></td>
<td class="tableblock halign-left valign-top"><p class="tableblock">boolean</p></td>
<td class="tableblock halign-left valign-top"><p class="tableblock">false</p></td>
</tr>
<tr>
<td class="tableblock halign-left valign-top"><p class="tableblock">hostPorts</p></td>
<td class="tableblock halign-left valign-top"><p class="tableblock">hostPorts determines which host port ranges are allowed to be exposed.</p></td>
<td class="tableblock halign-left valign-top"><p class="tableblock">false</p></td>
<td class="tableblock halign-left valign-top"><p class="tableblock"><a href="#_v1beta1_hostportrange">v1beta1.HostPortRange</a> array</p></td>
<td class="tableblock halign-left valign-top"></td>
</tr>
<tr>
<td class="tableblock halign-left valign-top"><p class="tableblock">hostPID</p></td>
<td class="tableblock halign-left valign-top"><p class="tableblock">hostPID determines if the policy allows the use of HostPID in the pod spec.</p></td>
<td class="tableblock halign-left valign-top"><p class="tableblock">false</p></td>
<td class="tableblock halign-left valign-top"><p class="tableblock">boolean</p></td>
<td class="tableblock halign-left valign-top"><p class="tableblock">false</p></td>
</tr>
<tr>
<td class="tableblock halign-left valign-top"><p class="tableblock">hostIPC</p></td>
<td class="tableblock halign-left valign-top"><p class="tableblock">hostIPC determines if the policy allows the use of HostIPC in the pod spec.</p></td>
<td class="tableblock halign-left valign-top"><p class="tableblock">false</p></td>
<td class="tableblock halign-left valign-top"><p class="tableblock">boolean</p></td>
<td class="tableblock halign-left valign-top"><p class="tableblock">false</p></td>
</tr>
<tr>
<td class="tableblock halign-left valign-top"><p class="tableblock">seLinux</p></td>
<td class="tableblock halign-left valign-top"><p class="tableblock">seLinux is the strategy that will dictate the allowable labels that may be set.</p></td>
<td class="tableblock halign-left valign-top"><p class="tableblock">true</p></td>
<td class="tableblock halign-left valign-top"><p class="tableblock"><a href="#_v1beta1_selinuxstrategyoptions">v1beta1.SELinuxStrategyOptions</a></p></td>
<td class="tableblock halign-left valign-top"></td>
</tr>
<tr>
<td class="tableblock halign-left valign-top"><p class="tableblock">runAsUser</p></td>
<td class="tableblock halign-left valign-top"><p class="tableblock">runAsUser is the strategy that will dictate the allowable RunAsUser values that may be set.</p></td>
<td class="tableblock halign-left valign-top"><p class="tableblock">true</p></td>
<td class="tableblock halign-left valign-top"><p class="tableblock"><a href="#_v1beta1_runasuserstrategyoptions">v1beta1.RunAsUserStrategyOptions</a></p></td>
<td class="tableblock halign-left valign-top"></td>
</tr>
<tr>
<td class="tableblock halign-left valign-top"><p class="tableblock">supplementalGroups</p></td>
<td class="tableblock halign-left valign-top"><p class="tableblock">SupplementalGroups is the strategy that will dictate what supplemental groups are used by the SecurityContext.</p></td>
<td class="tableblock halign-left valign-top"><p class="tableblock">true</p></td>
<td class="tableblock halign-left valign-top"><p class="tableblock"><a href="#_v1beta1_supplementalgroupsstrategyoptions">v1beta1.SupplementalGroupsStrategyOptions</a></p></td>
<td class="tableblock halign-left valign-top"></td>
</tr>
<tr>
<td class="tableblock halign-left valign-top"><p class="tableblock">fsGroup</p></td>
<td class="tableblock halign-left valign-top"><p class="tableblock">FSGroup is the strategy that will dictate what fs group is used by the SecurityContext.</p></td>
<td class="tableblock halign-left valign-top"><p class="tableblock">true</p></td>
<td class="tableblock halign-left valign-top"><p class="tableblock"><a href="#_v1beta1_fsgroupstrategyoptions">v1beta1.FSGroupStrategyOptions</a></p></td>
<td class="tableblock halign-left valign-top"></td>
</tr>
<tr>
<td class="tableblock halign-left valign-top"><p class="tableblock">readOnlyRootFilesystem</p></td>
<td class="tableblock halign-left valign-top"><p class="tableblock">ReadOnlyRootFilesystem when set to true will force containers to run with a read only root file system.  If the container specifically requests to run with a non-read only root file system the PSP should deny the pod. If set to false the container may run with a read only root file system if it wishes but it will not be forced to.</p></td>
<td class="tableblock halign-left valign-top"><p class="tableblock">false</p></td>
<td class="tableblock halign-left valign-top"><p class="tableblock">boolean</p></td>
<td class="tableblock halign-left valign-top"><p class="tableblock">false</p></td>
</tr>
</tbody>
</table>

</div>
<div class="sect2">
<h3 id="_v1beta1_deploymentcondition">v1beta1.DeploymentCondition</h3>
<div class="paragraph">
<p>DeploymentCondition describes the state of a deployment at a certain point.</p>
</div>
<table class="tableblock frame-all grid-all" style="width:100%; ">
<colgroup>
<col style="width:20%;">
<col style="width:20%;">
<col style="width:20%;">
<col style="width:20%;">
<col style="width:20%;"> 
</colgroup>
<thead>
<tr>
<th class="tableblock halign-left valign-top">Name</th>
<th class="tableblock halign-left valign-top">Description</th>
<th class="tableblock halign-left valign-top">Required</th>
<th class="tableblock halign-left valign-top">Schema</th>
<th class="tableblock halign-left valign-top">Default</th>
</tr>
</thead>
<tbody>
<tr>
<td class="tableblock halign-left valign-top"><p class="tableblock">type</p></td>
<td class="tableblock halign-left valign-top"><p class="tableblock">Type of deployment condition.</p></td>
<td class="tableblock halign-left valign-top"><p class="tableblock">true</p></td>
<td class="tableblock halign-left valign-top"><p class="tableblock">string</p></td>
<td class="tableblock halign-left valign-top"></td>
</tr>
<tr>
<td class="tableblock halign-left valign-top"><p class="tableblock">status</p></td>
<td class="tableblock halign-left valign-top"><p class="tableblock">Status of the condition, one of True, False, Unknown.</p></td>
<td class="tableblock halign-left valign-top"><p class="tableblock">true</p></td>
<td class="tableblock halign-left valign-top"><p class="tableblock">string</p></td>
<td class="tableblock halign-left valign-top"></td>
</tr>
<tr>
<td class="tableblock halign-left valign-top"><p class="tableblock">lastUpdateTime</p></td>
<td class="tableblock halign-left valign-top"><p class="tableblock">The last time this condition was updated.</p></td>
<td class="tableblock halign-left valign-top"><p class="tableblock">false</p></td>
<td class="tableblock halign-left valign-top"><p class="tableblock">string</p></td>
<td class="tableblock halign-left valign-top"></td>
</tr>
<tr>
<td class="tableblock halign-left valign-top"><p class="tableblock">lastTransitionTime</p></td>
<td class="tableblock halign-left valign-top"><p class="tableblock">Last time the condition transitioned from one status to another.</p></td>
<td class="tableblock halign-left valign-top"><p class="tableblock">false</p></td>
<td class="tableblock halign-left valign-top"><p class="tableblock">string</p></td>
<td class="tableblock halign-left valign-top"></td>
</tr>
<tr>
<td class="tableblock halign-left valign-top"><p class="tableblock">reason</p></td>
<td class="tableblock halign-left valign-top"><p class="tableblock">The reason for the condition&#8217;s last transition.</p></td>
<td class="tableblock halign-left valign-top"><p class="tableblock">false</p></td>
<td class="tableblock halign-left valign-top"><p class="tableblock">string</p></td>
<td class="tableblock halign-left valign-top"></td>
</tr>
<tr>
<td class="tableblock halign-left valign-top"><p class="tableblock">message</p></td>
<td class="tableblock halign-left valign-top"><p class="tableblock">A human readable message indicating details about the transition.</p></td>
<td class="tableblock halign-left valign-top"><p class="tableblock">false</p></td>
<td class="tableblock halign-left valign-top"><p class="tableblock">string</p></td>
<td class="tableblock halign-left valign-top"></td>
</tr>
</tbody>
</table>

</div>
<div class="sect2">
<h3 id="_v1_configmapenvsource">v1.ConfigMapEnvSource</h3>
<div class="paragraph">
<p>ConfigMapEnvSource selects a ConfigMap to populate the environment variables with.</p>
</div>
<div class="paragraph">
<p>The contents of the target ConfigMap&#8217;s Data field will represent the key-value pairs as environment variables.</p>
</div>
<table class="tableblock frame-all grid-all" style="width:100%; ">
<colgroup>
<col style="width:20%;">
<col style="width:20%;">
<col style="width:20%;">
<col style="width:20%;">
<col style="width:20%;"> 
</colgroup>
<thead>
<tr>
<th class="tableblock halign-left valign-top">Name</th>
<th class="tableblock halign-left valign-top">Description</th>
<th class="tableblock halign-left valign-top">Required</th>
<th class="tableblock halign-left valign-top">Schema</th>
<th class="tableblock halign-left valign-top">Default</th>
</tr>
</thead>
<tbody>
<tr>
<td class="tableblock halign-left valign-top"><p class="tableblock">name</p></td>
<td class="tableblock halign-left valign-top"><p class="tableblock">Name of the referent. More info: <a href="http://kubernetes.io/docs/user-guide/identifiers#names">http://kubernetes.io/docs/user-guide/identifiers#names</a></p></td>
<td class="tableblock halign-left valign-top"><p class="tableblock">false</p></td>
<td class="tableblock halign-left valign-top"><p class="tableblock">string</p></td>
<td class="tableblock halign-left valign-top"></td>
</tr>
<tr>
<td class="tableblock halign-left valign-top"><p class="tableblock">optional</p></td>
<td class="tableblock halign-left valign-top"><p class="tableblock">Specify whether the ConfigMap must be defined</p></td>
<td class="tableblock halign-left valign-top"><p class="tableblock">false</p></td>
<td class="tableblock halign-left valign-top"><p class="tableblock">boolean</p></td>
<td class="tableblock halign-left valign-top"><p class="tableblock">false</p></td>
</tr>
</tbody>
</table>

</div>
<div class="sect2">
<h3 id="_v1_nodeaffinity">v1.NodeAffinity</h3>
<div class="paragraph">
<p>Node affinity is a group of node affinity scheduling rules.</p>
</div>
<table class="tableblock frame-all grid-all" style="width:100%; ">
<colgroup>
<col style="width:20%;">
<col style="width:20%;">
<col style="width:20%;">
<col style="width:20%;">
<col style="width:20%;"> 
</colgroup>
<thead>
<tr>
<th class="tableblock halign-left valign-top">Name</th>
<th class="tableblock halign-left valign-top">Description</th>
<th class="tableblock halign-left valign-top">Required</th>
<th class="tableblock halign-left valign-top">Schema</th>
<th class="tableblock halign-left valign-top">Default</th>
</tr>
</thead>
<tbody>
<tr>
<td class="tableblock halign-left valign-top"><p class="tableblock">requiredDuringSchedulingIgnoredDuringExecution</p></td>
<td class="tableblock halign-left valign-top"><p class="tableblock">If the affinity requirements specified by this field are not met at scheduling time, the pod will not be scheduled onto the node. If the affinity requirements specified by this field cease to be met at some point during pod execution (e.g. due to an update), the system may or may not try to eventually evict the pod from its node.</p></td>
<td class="tableblock halign-left valign-top"><p class="tableblock">false</p></td>
<td class="tableblock halign-left valign-top"><p class="tableblock"><a href="#_v1_nodeselector">v1.NodeSelector</a></p></td>
<td class="tableblock halign-left valign-top"></td>
</tr>
<tr>
<td class="tableblock halign-left valign-top"><p class="tableblock">preferredDuringSchedulingIgnoredDuringExecution</p></td>
<td class="tableblock halign-left valign-top"><p class="tableblock">The scheduler will prefer to schedule pods to nodes that satisfy the affinity expressions specified by this field, but it may choose a node that violates one or more of the expressions. The node that is most preferred is the one with the greatest sum of weights, i.e. for each node that meets all of the scheduling requirements (resource request, requiredDuringScheduling affinity expressions, etc.), compute a sum by iterating through the elements of this field and adding "weight" to the sum if the node matches the corresponding matchExpressions; the node(s) with the highest sum are the most preferred.</p></td>
<td class="tableblock halign-left valign-top"><p class="tableblock">false</p></td>
<td class="tableblock halign-left valign-top"><p class="tableblock"><a href="#_v1_preferredschedulingterm">v1.PreferredSchedulingTerm</a> array</p></td>
<td class="tableblock halign-left valign-top"></td>
</tr>
</tbody>
</table>

</div>
<div class="sect2">
<h3 id="_v1_azuredatadiskkind">v1.AzureDataDiskKind</h3>

</div>
<div class="sect2">
<h3 id="_v1_preferredschedulingterm">v1.PreferredSchedulingTerm</h3>
<div class="paragraph">
<p>An empty preferred scheduling term matches all objects with implicit weight 0 (i.e. it&#8217;s a no-op). A null preferred scheduling term matches no objects (i.e. is also a no-op).</p>
</div>
<table class="tableblock frame-all grid-all" style="width:100%; ">
<colgroup>
<col style="width:20%;">
<col style="width:20%;">
<col style="width:20%;">
<col style="width:20%;">
<col style="width:20%;"> 
</colgroup>
<thead>
<tr>
<th class="tableblock halign-left valign-top">Name</th>
<th class="tableblock halign-left valign-top">Description</th>
<th class="tableblock halign-left valign-top">Required</th>
<th class="tableblock halign-left valign-top">Schema</th>
<th class="tableblock halign-left valign-top">Default</th>
</tr>
</thead>
<tbody>
<tr>
<td class="tableblock halign-left valign-top"><p class="tableblock">weight</p></td>
<td class="tableblock halign-left valign-top"><p class="tableblock">Weight associated with matching the corresponding nodeSelectorTerm, in the range 1-100.</p></td>
<td class="tableblock halign-left valign-top"><p class="tableblock">true</p></td>
<td class="tableblock halign-left valign-top"><p class="tableblock">integer (int32)</p></td>
<td class="tableblock halign-left valign-top"></td>
</tr>
<tr>
<td class="tableblock halign-left valign-top"><p class="tableblock">preference</p></td>
<td class="tableblock halign-left valign-top"><p class="tableblock">A node selector term, associated with the corresponding weight.</p></td>
<td class="tableblock halign-left valign-top"><p class="tableblock">true</p></td>
<td class="tableblock halign-left valign-top"><p class="tableblock"><a href="#_v1_nodeselectorterm">v1.NodeSelectorTerm</a></p></td>
<td class="tableblock halign-left valign-top"></td>
</tr>
</tbody>
</table>

</div>
<div class="sect2">
<h3 id="_v1beta1_idrange">v1beta1.IDRange</h3>
<div class="paragraph">
<p>ID Range provides a min/max of an allowed range of IDs.</p>
</div>
<table class="tableblock frame-all grid-all" style="width:100%; ">
<colgroup>
<col style="width:20%;">
<col style="width:20%;">
<col style="width:20%;">
<col style="width:20%;">
<col style="width:20%;"> 
</colgroup>
<thead>
<tr>
<th class="tableblock halign-left valign-top">Name</th>
<th class="tableblock halign-left valign-top">Description</th>
<th class="tableblock halign-left valign-top">Required</th>
<th class="tableblock halign-left valign-top">Schema</th>
<th class="tableblock halign-left valign-top">Default</th>
</tr>
</thead>
<tbody>
<tr>
<td class="tableblock halign-left valign-top"><p class="tableblock">min</p></td>
<td class="tableblock halign-left valign-top"><p class="tableblock">Min is the start of the range, inclusive.</p></td>
<td class="tableblock halign-left valign-top"><p class="tableblock">true</p></td>
<td class="tableblock halign-left valign-top"><p class="tableblock">integer (int64)</p></td>
<td class="tableblock halign-left valign-top"></td>
</tr>
<tr>
<td class="tableblock halign-left valign-top"><p class="tableblock">max</p></td>
<td class="tableblock halign-left valign-top"><p class="tableblock">Max is the end of the range, inclusive.</p></td>
<td class="tableblock halign-left valign-top"><p class="tableblock">true</p></td>
<td class="tableblock halign-left valign-top"><p class="tableblock">integer (int64)</p></td>
<td class="tableblock halign-left valign-top"></td>
</tr>
</tbody>
</table>

</div>
<div class="sect2">
<h3 id="_v1_configmapkeyselector">v1.ConfigMapKeySelector</h3>
<div class="paragraph">
<p>Selects a key from a ConfigMap.</p>
</div>
<table class="tableblock frame-all grid-all" style="width:100%; ">
<colgroup>
<col style="width:20%;">
<col style="width:20%;">
<col style="width:20%;">
<col style="width:20%;">
<col style="width:20%;"> 
</colgroup>
<thead>
<tr>
<th class="tableblock halign-left valign-top">Name</th>
<th class="tableblock halign-left valign-top">Description</th>
<th class="tableblock halign-left valign-top">Required</th>
<th class="tableblock halign-left valign-top">Schema</th>
<th class="tableblock halign-left valign-top">Default</th>
</tr>
</thead>
<tbody>
<tr>
<td class="tableblock halign-left valign-top"><p class="tableblock">name</p></td>
<td class="tableblock halign-left valign-top"><p class="tableblock">Name of the referent. More info: <a href="http://kubernetes.io/docs/user-guide/identifiers#names">http://kubernetes.io/docs/user-guide/identifiers#names</a></p></td>
<td class="tableblock halign-left valign-top"><p class="tableblock">false</p></td>
<td class="tableblock halign-left valign-top"><p class="tableblock">string</p></td>
<td class="tableblock halign-left valign-top"></td>
</tr>
<tr>
<td class="tableblock halign-left valign-top"><p class="tableblock">key</p></td>
<td class="tableblock halign-left valign-top"><p class="tableblock">The key to select.</p></td>
<td class="tableblock halign-left valign-top"><p class="tableblock">true</p></td>
<td class="tableblock halign-left valign-top"><p class="tableblock">string</p></td>
<td class="tableblock halign-left valign-top"></td>
</tr>
<tr>
<td class="tableblock halign-left valign-top"><p class="tableblock">optional</p></td>
<td class="tableblock halign-left valign-top"><p class="tableblock">Specify whether the ConfigMap or it&#8217;s key must be defined</p></td>
<td class="tableblock halign-left valign-top"><p class="tableblock">false</p></td>
<td class="tableblock halign-left valign-top"><p class="tableblock">boolean</p></td>
<td class="tableblock halign-left valign-top"><p class="tableblock">false</p></td>
</tr>
</tbody>
</table>

</div>
<div class="sect2">
<h3 id="_v1beta1_httpingresspath">v1beta1.HTTPIngressPath</h3>
<div class="paragraph">
<p>HTTPIngressPath associates a path regex with a backend. Incoming urls matching the path are forwarded to the backend.</p>
</div>
<table class="tableblock frame-all grid-all" style="width:100%; ">
<colgroup>
<col style="width:20%;">
<col style="width:20%;">
<col style="width:20%;">
<col style="width:20%;">
<col style="width:20%;"> 
</colgroup>
<thead>
<tr>
<th class="tableblock halign-left valign-top">Name</th>
<th class="tableblock halign-left valign-top">Description</th>
<th class="tableblock halign-left valign-top">Required</th>
<th class="tableblock halign-left valign-top">Schema</th>
<th class="tableblock halign-left valign-top">Default</th>
</tr>
</thead>
<tbody>
<tr>
<td class="tableblock halign-left valign-top"><p class="tableblock">path</p></td>
<td class="tableblock halign-left valign-top"><p class="tableblock">Path is an extended POSIX regex as defined by IEEE Std 1003.1, (i.e this follows the egrep/unix syntax, not the perl syntax) matched against the path of an incoming request. Currently it can contain characters disallowed from the conventional "path" part of a URL as defined by RFC 3986. Paths must begin with a <em>/</em>. If unspecified, the path defaults to a catch all sending traffic to the backend.</p></td>
<td class="tableblock halign-left valign-top"><p class="tableblock">false</p></td>
<td class="tableblock halign-left valign-top"><p class="tableblock">string</p></td>
<td class="tableblock halign-left valign-top"></td>
</tr>
<tr>
<td class="tableblock halign-left valign-top"><p class="tableblock">backend</p></td>
<td class="tableblock halign-left valign-top"><p class="tableblock">Backend defines the referenced service endpoint to which the traffic will be forwarded to.</p></td>
<td class="tableblock halign-left valign-top"><p class="tableblock">true</p></td>
<td class="tableblock halign-left valign-top"><p class="tableblock"><a href="#_v1beta1_ingressbackend">v1beta1.IngressBackend</a></p></td>
<td class="tableblock halign-left valign-top"></td>
</tr>
</tbody>
</table>

</div>
<div class="sect2">
<h3 id="_v1beta1_ingress">v1beta1.Ingress</h3>
<div class="paragraph">
<p>Ingress is a collection of rules that allow inbound connections to reach the endpoints defined by a backend. An Ingress can be configured to give services externally-reachable urls, load balance traffic, terminate SSL, offer name based virtual hosting etc.</p>
</div>
<table class="tableblock frame-all grid-all" style="width:100%; ">
<colgroup>
<col style="width:20%;">
<col style="width:20%;">
<col style="width:20%;">
<col style="width:20%;">
<col style="width:20%;"> 
</colgroup>
<thead>
<tr>
<th class="tableblock halign-left valign-top">Name</th>
<th class="tableblock halign-left valign-top">Description</th>
<th class="tableblock halign-left valign-top">Required</th>
<th class="tableblock halign-left valign-top">Schema</th>
<th class="tableblock halign-left valign-top">Default</th>
</tr>
</thead>
<tbody>
<tr>
<td class="tableblock halign-left valign-top"><p class="tableblock">kind</p></td>
<td class="tableblock halign-left valign-top"><p class="tableblock">Kind is a string value representing the REST resource this object represents. Servers may infer this from the endpoint the client submits requests to. Cannot be updated. In CamelCase. More info: <a href="http://releases.k8s.io/HEAD/docs/devel/api-conventions.md#types-kinds">http://releases.k8s.io/HEAD/docs/devel/api-conventions.md#types-kinds</a></p></td>
<td class="tableblock halign-left valign-top"><p class="tableblock">false</p></td>
<td class="tableblock halign-left valign-top"><p class="tableblock">string</p></td>
<td class="tableblock halign-left valign-top"></td>
</tr>
<tr>
<td class="tableblock halign-left valign-top"><p class="tableblock">apiVersion</p></td>
<td class="tableblock halign-left valign-top"><p class="tableblock">APIVersion defines the versioned schema of this representation of an object. Servers should convert recognized schemas to the latest internal value, and may reject unrecognized values. More info: <a href="http://releases.k8s.io/HEAD/docs/devel/api-conventions.md#resources">http://releases.k8s.io/HEAD/docs/devel/api-conventions.md#resources</a></p></td>
<td class="tableblock halign-left valign-top"><p class="tableblock">false</p></td>
<td class="tableblock halign-left valign-top"><p class="tableblock">string</p></td>
<td class="tableblock halign-left valign-top"></td>
</tr>
<tr>
<td class="tableblock halign-left valign-top"><p class="tableblock">metadata</p></td>
<td class="tableblock halign-left valign-top"><p class="tableblock">Standard object&#8217;s metadata. More info: <a href="http://releases.k8s.io/HEAD/docs/devel/api-conventions.md#metadata">http://releases.k8s.io/HEAD/docs/devel/api-conventions.md#metadata</a></p></td>
<td class="tableblock halign-left valign-top"><p class="tableblock">false</p></td>
<td class="tableblock halign-left valign-top"><p class="tableblock"><a href="#_v1_objectmeta">v1.ObjectMeta</a></p></td>
<td class="tableblock halign-left valign-top"></td>
</tr>
<tr>
<td class="tableblock halign-left valign-top"><p class="tableblock">spec</p></td>
<td class="tableblock halign-left valign-top"><p class="tableblock">Spec is the desired state of the Ingress. More info: <a href="http://releases.k8s.io/HEAD/docs/devel/api-conventions.md#spec-and-status">http://releases.k8s.io/HEAD/docs/devel/api-conventions.md#spec-and-status</a></p></td>
<td class="tableblock halign-left valign-top"><p class="tableblock">false</p></td>
<td class="tableblock halign-left valign-top"><p class="tableblock"><a href="#_v1beta1_ingressspec">v1beta1.IngressSpec</a></p></td>
<td class="tableblock halign-left valign-top"></td>
</tr>
<tr>
<td class="tableblock halign-left valign-top"><p class="tableblock">status</p></td>
<td class="tableblock halign-left valign-top"><p class="tableblock">Status is the current state of the Ingress. More info: <a href="http://releases.k8s.io/HEAD/docs/devel/api-conventions.md#spec-and-status">http://releases.k8s.io/HEAD/docs/devel/api-conventions.md#spec-and-status</a></p></td>
<td class="tableblock halign-left valign-top"><p class="tableblock">false</p></td>
<td class="tableblock halign-left valign-top"><p class="tableblock"><a href="#_v1beta1_ingressstatus">v1beta1.IngressStatus</a></p></td>
<td class="tableblock halign-left valign-top"></td>
</tr>
</tbody>
</table>

</div>
<div class="sect2">
<h3 id="_v1beta1_thirdpartyresourcelist">v1beta1.ThirdPartyResourceList</h3>
<div class="paragraph">
<p>ThirdPartyResourceList is a list of ThirdPartyResources.</p>
</div>
<table class="tableblock frame-all grid-all" style="width:100%; ">
<colgroup>
<col style="width:20%;">
<col style="width:20%;">
<col style="width:20%;">
<col style="width:20%;">
<col style="width:20%;"> 
</colgroup>
<thead>
<tr>
<th class="tableblock halign-left valign-top">Name</th>
<th class="tableblock halign-left valign-top">Description</th>
<th class="tableblock halign-left valign-top">Required</th>
<th class="tableblock halign-left valign-top">Schema</th>
<th class="tableblock halign-left valign-top">Default</th>
</tr>
</thead>
<tbody>
<tr>
<td class="tableblock halign-left valign-top"><p class="tableblock">kind</p></td>
<td class="tableblock halign-left valign-top"><p class="tableblock">Kind is a string value representing the REST resource this object represents. Servers may infer this from the endpoint the client submits requests to. Cannot be updated. In CamelCase. More info: <a href="http://releases.k8s.io/HEAD/docs/devel/api-conventions.md#types-kinds">http://releases.k8s.io/HEAD/docs/devel/api-conventions.md#types-kinds</a></p></td>
<td class="tableblock halign-left valign-top"><p class="tableblock">false</p></td>
<td class="tableblock halign-left valign-top"><p class="tableblock">string</p></td>
<td class="tableblock halign-left valign-top"></td>
</tr>
<tr>
<td class="tableblock halign-left valign-top"><p class="tableblock">apiVersion</p></td>
<td class="tableblock halign-left valign-top"><p class="tableblock">APIVersion defines the versioned schema of this representation of an object. Servers should convert recognized schemas to the latest internal value, and may reject unrecognized values. More info: <a href="http://releases.k8s.io/HEAD/docs/devel/api-conventions.md#resources">http://releases.k8s.io/HEAD/docs/devel/api-conventions.md#resources</a></p></td>
<td class="tableblock halign-left valign-top"><p class="tableblock">false</p></td>
<td class="tableblock halign-left valign-top"><p class="tableblock">string</p></td>
<td class="tableblock halign-left valign-top"></td>
</tr>
<tr>
<td class="tableblock halign-left valign-top"><p class="tableblock">metadata</p></td>
<td class="tableblock halign-left valign-top"><p class="tableblock">Standard list metadata.</p></td>
<td class="tableblock halign-left valign-top"><p class="tableblock">false</p></td>
<td class="tableblock halign-left valign-top"><p class="tableblock"><a href="#_v1_listmeta">v1.ListMeta</a></p></td>
<td class="tableblock halign-left valign-top"></td>
</tr>
<tr>
<td class="tableblock halign-left valign-top"><p class="tableblock">items</p></td>
<td class="tableblock halign-left valign-top"><p class="tableblock">Items is the list of ThirdPartyResources.</p></td>
<td class="tableblock halign-left valign-top"><p class="tableblock">true</p></td>
<td class="tableblock halign-left valign-top"><p class="tableblock"><a href="#_v1beta1_thirdpartyresource">v1beta1.ThirdPartyResource</a> array</p></td>
<td class="tableblock halign-left valign-top"></td>
</tr>
</tbody>
</table>

</div>
<div class="sect2">
<h3 id="_v1_azuredatadiskcachingmode">v1.AzureDataDiskCachingMode</h3>

</div>
<div class="sect2">
<h3 id="_any">any</h3>
<div class="paragraph">
<p>Represents an untyped JSON map - see the description of the field for more info about the structure of this object.</p>
</div>
</div>
</div>
</div>
</div>
<div id="footer">
<div id="footer-text">
<<<<<<< HEAD
Last updated 2017-04-04 01:24:27 UTC
=======
Last updated 2017-03-28 17:19:22 UTC
>>>>>>> ff40d8b4
</div>
</div>
</body>
</html><|MERGE_RESOLUTION|>--- conflicted
+++ resolved
@@ -7928,11 +7928,7 @@
 </div>
 <div id="footer">
 <div id="footer-text">
-<<<<<<< HEAD
 Last updated 2017-04-04 01:24:27 UTC
-=======
-Last updated 2017-03-28 17:19:22 UTC
->>>>>>> ff40d8b4
 </div>
 </div>
 </body>
